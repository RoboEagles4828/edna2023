// Copyright 2021 ros2_control Development Team
//
// Licensed under the Apache License, Version 2.0 (the "License");
// you may not use this file except in compliance with the License.
// You may obtain a copy of the License at
//
//     http://www.apache.org/licenses/LICENSE-2.0
//
// Unless required by applicable law or agreed to in writing, software
// distributed under the License is distributed on an "AS IS" BASIS,
// WITHOUT WARRANTIES OR CONDITIONS OF ANY KIND, either express or implied.
// See the License for the specific language governing permissions and
// limitations under the License.

#include "swerve_hardware/isaac_drive.hpp"

#include <chrono>
#include <cmath>
#include <limits>
#include <memory>
#include <vector>

#include "hardware_interface/types/hardware_interface_type_values.hpp"
#include "rclcpp/rclcpp.hpp"
#include "swerve_hardware/motion_magic.hpp"
#include "sensor_msgs/msg/joint_state.hpp"
using std::placeholders::_1;

namespace swerve_hardware
{

hardware_interface::CallbackReturn IsaacDriveHardware::on_init(const hardware_interface::HardwareInfo & info)
{

  node_ = rclcpp::Node::make_shared("isaac_hardware_interface");

  // PUBLISHER SETUP
  isaac_publisher_ = node_->create_publisher<sensor_msgs::msg::JointState>(joint_command_topic_, rclcpp::SystemDefaultsQoS());
  realtime_isaac_publisher_ = std::make_shared<realtime_tools::RealtimePublisher<sensor_msgs::msg::JointState>>(
      isaac_publisher_);


  // SUBSCRIBER SETUP
  const sensor_msgs::msg::JointState empty_joint_state;
  auto qos = rclcpp::QoS(1);
  qos.best_effort();
  received_joint_msg_ptr_.set(std::make_shared<sensor_msgs::msg::JointState>(empty_joint_state));
  isaac_subscriber_ = node_->create_subscription<sensor_msgs::msg::JointState>(joint_state_topic_, qos,
    [this](const std::shared_ptr<sensor_msgs::msg::JointState> msg) -> void
    {
      if (!subscriber_is_active_) {
        RCLCPP_WARN( rclcpp::get_logger("isaac_hardware_interface"), "Can't accept new commands. subscriber is inactive");
        return;
      }
      received_joint_msg_ptr_.set(std::move(msg));
    });
  
  // COMMON INTERFACE SETUP
  if (hardware_interface::SystemInterface::on_init(info) != hardware_interface::CallbackReturn::SUCCESS)
  {
    return hardware_interface::CallbackReturn::ERROR;
  }

  // 8 positions states, 4 axle positions 4 wheel positions
  hw_positions_.resize(info_.joints.size(), std::numeric_limits<double>::quiet_NaN());
  // 8 velocity states, 4 axle velocity 4 wheel velocity
  hw_velocities_.resize(info_.joints.size(), std::numeric_limits<double>::quiet_NaN());
  
  // 4 wheel velocity commands
  // We will keep this at 8 and make the other 4 zero to keep indexing consistent
  hw_command_velocity_.resize(info_.joints.size(), std::numeric_limits<double>::quiet_NaN());
  // 4 axle position commands
  // We will keep this at 8 and make the other 4 zero to keep indexing consistent
  hw_command_position_.resize(info_.joints.size(), std::numeric_limits<double>::quiet_NaN());
  joint_types_.resize(info_.joints.size(), "");
  motion_magic_.resize(info_.joints.size(), MotionMagic(MAX_ACCELERATION, MAX_VELOCITY));

  for (const hardware_interface::ComponentInfo & joint : info_.joints)
  {
    joint_names_.push_back(joint.name);
    if (joint.command_interfaces.size() != 1)
    {
      RCLCPP_FATAL(
        rclcpp::get_logger("IsaacDriveHardware"),
        "Joint '%s' has %zu command interfaces found. 1 expected.", joint.name.c_str(),
        joint.command_interfaces.size());
      return hardware_interface::CallbackReturn::ERROR;
    }

    if (joint.command_interfaces[0].name != hardware_interface::HW_IF_VELOCITY && joint.command_interfaces[0].name != hardware_interface::HW_IF_POSITION)
    {
      RCLCPP_FATAL(
        rclcpp::get_logger("IsaacDriveHardware"),
        "Joint '%s' have %s command interfaces found. '%s' expected.", joint.name.c_str(),
        joint.command_interfaces[0].name.c_str(), hardware_interface::HW_IF_VELOCITY);
      return hardware_interface::CallbackReturn::ERROR;
    }

    if (joint.state_interfaces.size() != 2)
    {
      RCLCPP_FATAL(
        rclcpp::get_logger("IsaacDriveHardware"),
        "Joint '%s' has %zu state interface. 2 expected.", joint.name.c_str(),
        joint.state_interfaces.size());
      return hardware_interface::CallbackReturn::ERROR;
    }

    if (joint.state_interfaces[0].name != hardware_interface::HW_IF_POSITION)
    {
      RCLCPP_FATAL(
        rclcpp::get_logger("IsaacDriveHardware"),
        "Joint '%s' have '%s' as first state interface. '%s' expected.", joint.name.c_str(),
        joint.state_interfaces[0].name.c_str(), hardware_interface::HW_IF_POSITION);
      return hardware_interface::CallbackReturn::ERROR;
    }

    if (joint.state_interfaces[1].name != hardware_interface::HW_IF_VELOCITY)
    {
      RCLCPP_FATAL(
        rclcpp::get_logger("IsaacDriveHardware"),
        "Joint '%s' have '%s' as second state interface. '%s' expected.", joint.name.c_str(),
        joint.state_interfaces[1].name.c_str(), hardware_interface::HW_IF_VELOCITY);
      return hardware_interface::CallbackReturn::ERROR;
    }
  }

  return hardware_interface::CallbackReturn::SUCCESS;
}



std::vector<hardware_interface::StateInterface> IsaacDriveHardware::export_state_interfaces()
{
  // Each joint has 2 state interfaces: position and velocity
  std::vector<hardware_interface::StateInterface> state_interfaces;
  for (auto i = 0u; i < info_.joints.size(); i++)
  {
    state_interfaces.emplace_back(hardware_interface::StateInterface(
      info_.joints[i].name, hardware_interface::HW_IF_POSITION, &hw_positions_[i]));
    state_interfaces.emplace_back(hardware_interface::StateInterface(
      info_.joints[i].name, hardware_interface::HW_IF_VELOCITY, &hw_velocities_[i]));
  }

  return state_interfaces;
}



std::vector<hardware_interface::CommandInterface> IsaacDriveHardware::export_command_interfaces()
{
  std::vector<hardware_interface::CommandInterface> command_interfaces;
  for (auto i = 0u; i < info_.joints.size(); i++)
  {
    auto joint = info_.joints[i];
    RCLCPP_INFO(rclcpp::get_logger("IsaacDriveHardware"), "Joint Name %s", joint.name.c_str());

    if (joint.command_interfaces[0].name == hardware_interface::HW_IF_VELOCITY) {
      RCLCPP_INFO(rclcpp::get_logger("IsaacDriveHardware"), "Added Velocity Joint: %s", joint.name.c_str() );
      joint_types_[i] = hardware_interface::HW_IF_VELOCITY;

      // Add the command interface with a pointer to i of vel commands
      command_interfaces.emplace_back(hardware_interface::CommandInterface(
        joint.name, hardware_interface::HW_IF_VELOCITY, &hw_command_velocity_[i]));

      // Make i of the pos command interface 0.0
      hw_command_position_[i] = 0.0;

    } else {
      RCLCPP_INFO(rclcpp::get_logger("IsaacDriveHardware"), "Added Position Joint: %s", joint.name.c_str() );
      joint_types_[i] = hardware_interface::HW_IF_POSITION;

      // Add the command interface with a pointer to i of pos commands
      command_interfaces.emplace_back(hardware_interface::CommandInterface(
        joint.name, hardware_interface::HW_IF_POSITION, &hw_command_position_[i]));

      // Make i of the pos command interface 0.0
      hw_command_velocity_[i] = 0.0;
    }
  }

  return command_interfaces;
}



hardware_interface::CallbackReturn IsaacDriveHardware::on_activate(const rclcpp_lifecycle::State & /*previous_state*/)
{
  RCLCPP_INFO(rclcpp::get_logger("IsaacDriveHardware"), "Activating ...please wait...");
  // Set Default Values for State Interface Arrays
  for (auto i = 0u; i < hw_positions_.size(); i++)
  {
    hw_positions_[i] = 0.0;
    hw_velocities_[i] = 0.0;
    hw_command_velocity_[i] = 0.0;
    hw_command_position_[i] = 0.0;
  }
  subscriber_is_active_ = true;
  RCLCPP_INFO(rclcpp::get_logger("IsaacDriveHardware"), "Successfully activated!");

  return hardware_interface::CallbackReturn::SUCCESS;
}



hardware_interface::CallbackReturn IsaacDriveHardware::on_deactivate(
  const rclcpp_lifecycle::State & /*previous_state*/)
{
  RCLCPP_INFO(rclcpp::get_logger("IsaacDriveHardware"), "Deactivating ...please wait...");
  subscriber_is_active_ = false;
  RCLCPP_INFO(rclcpp::get_logger("IsaacDriveHardware"), "Successfully deactivated!");

  return hardware_interface::CallbackReturn::SUCCESS;
}


// ||                        ||
// \/ THE STUFF THAT MATTERS \/

double IsaacDriveHardware::convertToRosPosition(double isaac_position)
{
  // Isaac goes from -2pi to 2pi, we want -pi to pi
  if (isaac_position > M_PI) {
    return isaac_position - 2.0 * M_PI;
  } else if (isaac_position < -M_PI) {
    return isaac_position + 2.0 * M_PI;
  }
  return isaac_position;
}

hardware_interface::return_type IsaacDriveHardware::read(const rclcpp::Time & time, const rclcpp::Duration & /*period*/)
{
  rclcpp::spin_some(node_);
  std::shared_ptr<sensor_msgs::msg::JointState> last_command_msg;
  received_joint_msg_ptr_.get(last_command_msg);

  if (last_command_msg == nullptr)
  {
    RCLCPP_WARN(rclcpp::get_logger("IsaacDriveHardware"), "[%f] Velocity message received was a nullptr.", time.seconds());
    return hardware_interface::return_type::ERROR;
  }

  auto names = last_command_msg->name;
  auto positions = last_command_msg->position;
  auto velocities = last_command_msg->velocity;

  for (auto i = 0u; i < joint_names_.size(); i++) {
    for (auto j = 0u; j < names.size(); j++) {
      if (strcmp(names[j].c_str(), info_.joints[i].name.c_str()) == 0) {
        hw_positions_[i] = convertToRosPosition(positions[j]);
        hw_velocities_[i] = (float)velocities[j];
        break;
      }
    }
  }
  
  return hardware_interface::return_type::OK;
}



hardware_interface::return_type swerve_hardware::IsaacDriveHardware::write(const rclcpp::Time & /*time*/, const rclcpp::Duration & /*period*/)
{
  
  // Calculate Axle Velocities using motion magic
  double dt = 0.1;
  for (auto i = 0u; i < joint_names_.size(); i++) {
<<<<<<< HEAD
    if (joint_names_[i].find("axle") != std::string::npos) {
=======
    if (joint_types_[i] == hardware_interface::HW_IF_POSITION) {
>>>>>>> 04bc0287
      auto vel = motion_magic_[i].getNextVelocity(hw_command_position_[i], hw_positions_[i], hw_velocities_[i], dt);
      // RCLCPP_INFO(rclcpp::get_logger("TestDriveHardware"), "Current: %f, Target: %f Vel: %f", hw_positions_[i], hw_command_position_[i], vel);
      hw_command_velocity_[i] = vel;
      double to_add = (previous_velocity + vel) * dt / 2.0;
      hw_positions_[i] = hw_positions_[i] + to_add;
      previous_velocity = vel;
      auto& clk = *node_->get_clock();
      RCLCPP_INFO_THROTTLE(rclcpp::get_logger("IsaacDriveHardware"), clk, 500,
      "Joint: %s Current: %f Target: %f Vel: %f", joint_names_[i].c_str(), hw_positions_[i], hw_command_position_[i], hw_command_velocity_[i]);
    }
  }
  

  // Publish to Isaac
  if (realtime_isaac_publisher_->trylock()) {
    auto & realtime_isaac_command_ = realtime_isaac_publisher_->msg_;
    realtime_isaac_command_.header.stamp = node_->get_clock()->now();
    realtime_isaac_command_.name = joint_names_;
    realtime_isaac_command_.velocity = hw_command_velocity_;
    realtime_isaac_command_.position = empty_;
    realtime_isaac_publisher_->unlockAndPublish();
  }
  rclcpp::spin_some(node_);
  if (realtime_isaac_publisher_->trylock()) {
    auto & realtime_isaac_command_ = realtime_isaac_publisher_->msg_;
    realtime_isaac_command_.header.stamp = node_->get_clock()->now();
    realtime_isaac_command_.name = joint_names_;
    realtime_isaac_command_.velocity = empty_;
    realtime_isaac_command_.position = hw_command_position_;
    realtime_isaac_publisher_->unlockAndPublish();
  }
  rclcpp::spin_some(node_);

  return hardware_interface::return_type::OK;
}

}  // namespace swerve_hardware



#include "pluginlib/class_list_macros.hpp"
PLUGINLIB_EXPORT_CLASS(
  swerve_hardware::IsaacDriveHardware, hardware_interface::SystemInterface)<|MERGE_RESOLUTION|>--- conflicted
+++ resolved
@@ -264,11 +264,7 @@
   // Calculate Axle Velocities using motion magic
   double dt = 0.1;
   for (auto i = 0u; i < joint_names_.size(); i++) {
-<<<<<<< HEAD
     if (joint_names_[i].find("axle") != std::string::npos) {
-=======
-    if (joint_types_[i] == hardware_interface::HW_IF_POSITION) {
->>>>>>> 04bc0287
       auto vel = motion_magic_[i].getNextVelocity(hw_command_position_[i], hw_positions_[i], hw_velocities_[i], dt);
       // RCLCPP_INFO(rclcpp::get_logger("TestDriveHardware"), "Current: %f, Target: %f Vel: %f", hw_positions_[i], hw_command_position_[i], vel);
       hw_command_velocity_[i] = vel;
