<?xml version="1.0"?>
<robot name="edna" xmlns:xacro="http://www.ros.org/wiki/xacro">

  <!-- Args -->
  <xacro:arg name="hw_interface_plugin" default="swerve_hardware/IsaacDriveHardware"/>
  <xacro:arg name="namespace" default="default"/>
  <xacro:property name="ns" value="$(arg namespace)" />

  <!-- Include Files -->
  <xacro:include filename="$(find edna_description)/urdf/control/drive.xacro" />
  <xacro:include filename="$(find edna_description)/urdf/util/macros.xacro" />
  <xacro:include filename="$(find edna_description)/urdf/util/materials.xacro" />
  <xacro:include filename="$(find edna_description)/urdf/parts/square_chassis.xacro" />
  <xacro:include filename="$(find edna_description)/urdf/parts/swerve_axle.xacro" />
  <xacro:include filename="$(find edna_description)/urdf/parts/zed_macro.urdf.xacro" />
<<<<<<< HEAD
  <xacro:include filename="$(find edna_description)/urdf/parts/roller_bar.xacro" />
  <xacro:include filename="$(find edna_description)/urdf/parts/elevator_leg.xacro" />
  <xacro:include filename="$(find edna_description)/urdf/parts/back_leg.xacro" />
=======
  <xacro:include filename="$(find edna_description)/urdf/parts/lidar.xacro" />
>>>>>>> 8aa02bf5

  <!-- Axle Position Variables -->
  <xacro:property name="axle_pos" value="${301.625 / 1000}" />
  <xacro:property name="axle_pos_z" value="${69.056 / 1000}" />

  <!-- Camera Position Variables -->
  <xacro:property name="cam_pos" value="0 0 0.3"/> <!-- Made up values, replace with real ones later. -->

  <!-- X IS FORWARD -->
  <!-- Y IS LEFT -->
  <!-- Z IS UP -->

  <!-- Chassis -->
  <link name="base_link"></link>
  <xacro:square_chassis prefix="${ns}_swerve" parent="base_link">
    <origin xyz="0 0 0" rpy="0 0 0" />
  </xacro:square_chassis>

  <!-- Drive Train -->
  <xacro:swerve_axle prefix="${ns}_front_left" parent="${ns}_swerve_chassis_link">
    <origin xyz="${axle_pos} ${axle_pos} ${axle_pos_z}" rpy="0 0 0" />
  </xacro:swerve_axle>
  <xacro:swerve_axle prefix="${ns}_front_right" parent="${ns}_swerve_chassis_link">
    <origin xyz="${axle_pos} -${axle_pos} ${axle_pos_z}" rpy="0 0 0" />
  </xacro:swerve_axle>
  <xacro:swerve_axle prefix="${ns}_rear_left" parent="${ns}_swerve_chassis_link">
    <origin xyz="-${axle_pos} ${axle_pos} ${axle_pos_z} " rpy="0 0 0" />
  </xacro:swerve_axle>
  <xacro:swerve_axle prefix="${ns}_rear_right" parent="${ns}_swerve_chassis_link">
    <origin xyz="-${axle_pos} -${axle_pos} ${axle_pos_z}" rpy="0 0 0" />
  </xacro:swerve_axle>
  
  <!-- Sensors -->
  <xacro:zed_camera prefix="${ns}_zed" model="zed2i" parent="${ns}_swerve_chassis_link">
    <origin xyz="${cam_pos}" rpy="0 0 0" />
  </xacro:zed_camera> 

<<<<<<< HEAD
  <xacro:swerve_drive_control plugin="$(arg hw_interface_plugin)" />

  <xacro:roller_bar prefix="roller_bar" parent="swerve_chassis_link">
    <origin xyz="0 0 0" rpy="0 0 0" />
  </xacro:roller_bar>

  <xacro:elevator_leg prefix="elevator_leg" parent="swerve_chassis_link">
    <origin xyz="0 0 0" rpy="0 0 0" />
  </xacro:elevator_leg>

  <xacro:back_leg prefix="back_leg" parent="swerve_chassis_link">
    <origin xyz="0 0 0" rpy="0 0 0" />
  </xacro:back_leg>
=======
  <xacro:lidar prefix="${ns}_lidar" parent="${ns}_swerve_chassis_link" radius="0.035" length="0.025">
    <origin xyz="0 0 .035" rpy="0 0 0" />
  </xacro:lidar>

  <xacro:swerve_drive_control plugin="$(arg hw_interface_plugin)" ns="${ns}"/>
>>>>>>> 8aa02bf5
</robot><|MERGE_RESOLUTION|>--- conflicted
+++ resolved
@@ -13,13 +13,10 @@
   <xacro:include filename="$(find edna_description)/urdf/parts/square_chassis.xacro" />
   <xacro:include filename="$(find edna_description)/urdf/parts/swerve_axle.xacro" />
   <xacro:include filename="$(find edna_description)/urdf/parts/zed_macro.urdf.xacro" />
-<<<<<<< HEAD
   <xacro:include filename="$(find edna_description)/urdf/parts/roller_bar.xacro" />
   <xacro:include filename="$(find edna_description)/urdf/parts/elevator_leg.xacro" />
   <xacro:include filename="$(find edna_description)/urdf/parts/back_leg.xacro" />
-=======
   <xacro:include filename="$(find edna_description)/urdf/parts/lidar.xacro" />
->>>>>>> 8aa02bf5
 
   <!-- Axle Position Variables -->
   <xacro:property name="axle_pos" value="${301.625 / 1000}" />
@@ -57,9 +54,6 @@
     <origin xyz="${cam_pos}" rpy="0 0 0" />
   </xacro:zed_camera> 
 
-<<<<<<< HEAD
-  <xacro:swerve_drive_control plugin="$(arg hw_interface_plugin)" />
-
   <xacro:roller_bar prefix="roller_bar" parent="swerve_chassis_link">
     <origin xyz="0 0 0" rpy="0 0 0" />
   </xacro:roller_bar>
@@ -71,11 +65,10 @@
   <xacro:back_leg prefix="back_leg" parent="swerve_chassis_link">
     <origin xyz="0 0 0" rpy="0 0 0" />
   </xacro:back_leg>
-=======
+
   <xacro:lidar prefix="${ns}_lidar" parent="${ns}_swerve_chassis_link" radius="0.035" length="0.025">
     <origin xyz="0 0 .035" rpy="0 0 0" />
   </xacro:lidar>
 
   <xacro:swerve_drive_control plugin="$(arg hw_interface_plugin)" ns="${ns}"/>
->>>>>>> 8aa02bf5
 </robot>