import rclpy
from rclpy.node import Node
from rclpy.qos import QoSProfile, QoSHistoryPolicy, QoSDurabilityPolicy, QoSReliabilityPolicy
import math

from trajectory_msgs.msg import JointTrajectory, JointTrajectoryPoint
from sensor_msgs.msg import Joy
import os

import time

class toggleButton():
    def __init__(self, button):
        self.last_button = 0.0
        self.flag = False
        self.button = button
        
    
    def toggle(self, buttons_list):
        currentButton = buttons_list[self.button]
        if currentButton == 1.0 and self.last_button == 0.0:
            self.flag = not self.flag
            self.last_button = currentButton
            return self.flag
        else:
            self.last_button = currentButton
            return self.flag
        

class PublishTrajectoryMsg(Node):

    def __init__(self):
        super().__init__('publish_trajectory_msg')

        self.joints = [
            'arm_roller_bar_joint',
            'elevator_center_joint',
            'elevator_outer_1_joint',
            'elevator_outer_2_joint',
            'top_gripper_right_arm_joint',
            'top_gripper_left_arm_joint',
            'top_slider_joint',
            'bottom_intake_joint',
            'bottom_gripper_right_arm_joint',
            'bottom_gripper_left_arm_joint',
        ]

        self.button_dict = {
            'A': 0,
            'B': 1,
            'X': 2,
            'Y': 3,
            'LB': 4,
            'RB': 5,
            'MENU': 7,
            'SQUARES': 6,
            'LIN': 9,
            'RIN': 10
        }
        self.axis_dict = {
            'DPAD_Y': 7,
            'DPAD_X': 6,
            'LT': 2,
            'RT': 5,
        }

        self.pos = 0.0
        self.rot = 0.0

        # qos = QoSProfile(reliability=QoSReliabilityPolicy.BEST_EFFORT, durability=QoSDurabilityPolicy.VOLATILE, history=QoSHistoryPolicy.KEEP_LAST, depth=10)
        self.publisher_ = self.create_publisher(JointTrajectory, 'joint_trajectory_controller/joint_trajectory', 10)
        self.subscriber = self.create_subscription(Joy, 'joy', self.controller_callback, 10)
        self.timer_period = 0.5  # seconds
<<<<<<< HEAD
        self.last_controller_callback_time = time.time()

        self.lastPresetPressed = False
        self.lastPresetPressed2 = False
=======
        self.aButton = toggleButton(self.button_dict['A'])
        self.bButton = toggleButton(self.button_dict['B'])
        self.lbButton = toggleButton(self.button_dict['LB'])
>>>>>>> f2152dd3

    def controller_callback(self, joystick: Joy):
        cmds = JointTrajectory()
        position_cmds = JointTrajectoryPoint()
<<<<<<< HEAD
        deltaTime = time.time() - self.last_controller_callback_time
=======
        # self.get_logger().info('\nBUTTONS: ' + str(joystick.buttons) + '\nAXES: ' + str(joystick.axes))
        
        aToggleValue = self.aButton.toggle(joystick.buttons)
        bToggleValue = self.bButton.toggle(joystick.buttons)
        lbToggleValue = self.lbButton.toggle(joystick.buttons)
>>>>>>> f2152dd3

        if joystick.buttons[self.button_dict['LB']] == 1.0 and not(self.lastPresetPressed):
            self.lastPresetPressed = True
            self.pos = 1.1
        elif joystick.buttons[self.button_dict['RB']] == 1.0 and not(self.lastPresetPressed2):
            self.lastPresetPressed2 = True
            self.pos = 1.5
<<<<<<< HEAD
        elif joystick.buttons[self.button_dict['LB']] == 0.0 and self.lastPresetPressed:
            self.lastPresetPressed = False
            self.pos = 0.0
        elif joystick.buttons[self.button_dict['RB']] == 0.0 and self.lastPresetPressed2:
            self.lastPresetPressed2 = False
=======
        elif joystick.buttons[self.button_dict['RIN']] == 1.0:
            self.pos = 0.2
        elif lbToggleValue:
            self.pos = 0.2
        elif joystick.buttons[self.button_dict['RB']] == 0.0:
>>>>>>> f2152dd3
            self.pos = 0.0

        if joystick.buttons[self.button_dict['RIN']] == 1.0:
            if self.pos < 1.0 - (.1 * deltaTime):
                self.pos += .1 * deltaTime
            else:
                self.pos = 1.0
        elif joystick.buttons[self.button_dict['LIN']] == 1.0:
            if self.pos > .1 * deltaTime:
                self.pos -= .1 * deltaTime
            else:
                self.pos = 0.0

        if joystick.buttons[self.button_dict['Y']] == 1.0:
            self.rot = 0.1
        else:
            self.rot = 0.0
        

        self.last_controller_callback_time = time.time()
        # self.joints = [
        #     'arm_roller_bar_joint',
        #     'elevator_center_joint',
        #     'elevator_outer_1_joint',
        #     'elevator_outer_2_joint',
        #     'top_gripper_right_arm_joint',
        #     'top_gripper_left_arm_joint',
        #     'top_slider_joint',
        #     'bottom_intake_joint',
        #     'bottom_gripper_right_arm_joint',
        #     'bottom_gripper_left_arm_joint',
        # ]

        position_cmds.positions = [
            float(joystick.buttons[self.button_dict['Y']]),
            self.pos,
            self.rot,
            self.pos,
            float(aToggleValue),
            float(aToggleValue),
            float(bToggleValue),
            float(joystick.buttons[self.button_dict['A']]),
            float(joystick.axes[self.axis_dict['RT']]),
            float(joystick.axes[self.axis_dict['RT']]),
        ]
        
        cmds.joint_names = self.joints
        cmds.points = [position_cmds]
        
        self.publisher_.publish(cmds)
        # self.get_logger().info('Publishing...')

def main(args=None):
    rclpy.init(args=args)

    node = PublishTrajectoryMsg()

    rclpy.spin(node)

    node.destroy_node()
    rclpy.shutdown()


if __name__ == '__main__':
    main()<|MERGE_RESOLUTION|>--- conflicted
+++ resolved
@@ -71,29 +71,22 @@
         self.publisher_ = self.create_publisher(JointTrajectory, 'joint_trajectory_controller/joint_trajectory', 10)
         self.subscriber = self.create_subscription(Joy, 'joy', self.controller_callback, 10)
         self.timer_period = 0.5  # seconds
-<<<<<<< HEAD
+        self.aButton = toggleButton(self.button_dict['A'])
+        self.bButton = toggleButton(self.button_dict['B'])
+        self.lbButton = toggleButton(self.button_dict['LB'])
         self.last_controller_callback_time = time.time()
 
         self.lastPresetPressed = False
         self.lastPresetPressed2 = False
-=======
-        self.aButton = toggleButton(self.button_dict['A'])
-        self.bButton = toggleButton(self.button_dict['B'])
-        self.lbButton = toggleButton(self.button_dict['LB'])
->>>>>>> f2152dd3
 
     def controller_callback(self, joystick: Joy):
         cmds = JointTrajectory()
         position_cmds = JointTrajectoryPoint()
-<<<<<<< HEAD
         deltaTime = time.time() - self.last_controller_callback_time
-=======
-        # self.get_logger().info('\nBUTTONS: ' + str(joystick.buttons) + '\nAXES: ' + str(joystick.axes))
         
         aToggleValue = self.aButton.toggle(joystick.buttons)
         bToggleValue = self.bButton.toggle(joystick.buttons)
         lbToggleValue = self.lbButton.toggle(joystick.buttons)
->>>>>>> f2152dd3
 
         if joystick.buttons[self.button_dict['LB']] == 1.0 and not(self.lastPresetPressed):
             self.lastPresetPressed = True
@@ -101,19 +94,11 @@
         elif joystick.buttons[self.button_dict['RB']] == 1.0 and not(self.lastPresetPressed2):
             self.lastPresetPressed2 = True
             self.pos = 1.5
-<<<<<<< HEAD
-        elif joystick.buttons[self.button_dict['LB']] == 0.0 and self.lastPresetPressed:
-            self.lastPresetPressed = False
-            self.pos = 0.0
-        elif joystick.buttons[self.button_dict['RB']] == 0.0 and self.lastPresetPressed2:
-            self.lastPresetPressed2 = False
-=======
         elif joystick.buttons[self.button_dict['RIN']] == 1.0:
             self.pos = 0.2
         elif lbToggleValue:
             self.pos = 0.2
         elif joystick.buttons[self.button_dict['RB']] == 0.0:
->>>>>>> f2152dd3
             self.pos = 0.0
 
         if joystick.buttons[self.button_dict['RIN']] == 1.0:
@@ -131,7 +116,6 @@
             self.rot = 0.1
         else:
             self.rot = 0.0
-        
 
         self.last_controller_callback_time = time.time()
         # self.joints = [
