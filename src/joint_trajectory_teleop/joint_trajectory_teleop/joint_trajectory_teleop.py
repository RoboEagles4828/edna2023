import rclpy
from rclpy.node import Node
from rclpy.qos import QoSProfile, QoSHistoryPolicy, QoSDurabilityPolicy, QoSReliabilityPolicy
from rclpy import logging
import math

from trajectory_msgs.msg import JointTrajectory, JointTrajectoryPoint
from sensor_msgs.msg import Joy
import os
from rclpy.qos import QoSDurabilityPolicy, QoSHistoryPolicy, QoSReliabilityPolicy, QoSProfile

import time
import yaml

class toggleButton():
    def __init__(self, button, isAxis=False):
        self.last_button = 0.0
        self.flag = False
        self.button = button
        self.isAxis = isAxis
    
    def toggle(self, buttons_list):
        currentButton = buttons_list[self.button]
        if self.isAxis:
            # currentButton = currentButton / 10000 if currentButton > 1 else currentButton
            if currentButton == -10000.0  and self.last_button != -10000.0:
                self.flag = not self.flag
                self.last_button = currentButton
                return self.flag
            else:
                self.last_button = currentButton
                return self.flag

        if currentButton == 1.0 and self.last_button == 0.0:
            self.flag = not self.flag
            self.last_button = currentButton
            return self.flag
        else:
            self.last_button = currentButton
            return self.flag
        

class PublishTrajectoryMsg(Node):

    def __init__(self):
        super().__init__('publish_trajectory_msg')

        # Joint Map
        self.joints = [
            'arm_roller_bar_joint',
            'elevator_center_joint',
            'elevator_outer_1_joint',
            'elevator_outer_2_joint',
            'top_gripper_right_arm_joint',
            'top_gripper_left_arm_joint',
            'top_slider_joint',
            'bottom_intake_joint',
        ]


        # Publishers and Subscribers
        self.publisher_ = self.create_publisher(JointTrajectory, 'joint_trajectory_controller/joint_trajectory', 10)
        self.subscriber = self.create_subscription(Joy, 'joy', self.controller_callback, 10)
        self.timer_period = 0.5  # seconds

        # Load yaml
        self.curr_file_path = os.path.abspath(__file__)
        self.project_root_path = os.path.abspath(os.path.join(self.curr_file_path, "../../../.."))
        self.yaml_path = os.path.join(self.project_root_path, 'src/edna_bringup/config/teleop-control.yaml')
        with open(self.yaml_path, 'r') as f:
            self.yaml = yaml.safe_load(f)

        # Macros
        self.functions = [self.elevator_loading_station, self.skis_up, self.elevator_mid_level, self.elevator_high_level, self.top_gripper_control, self.elevator_pivot_control, self.top_slider_control]

        # Variables
        self.cmds: JointTrajectory = JointTrajectory()
        self.position_cmds: JointTrajectoryPoint = JointTrajectoryPoint()
        self.position_cmds.positions = [0.0] * len(self.joints)
        self.cmds.joint_names = self.joints
        self.joint_map = self.yaml['joint_mapping']
        self.logger = logging.get_logger('JOINT-TRAJCECTORY-TELEOP')
        self.toggle_buttons = {}
        self.last_cmd = JointTrajectory()

<<<<<<< HEAD
        # Create Toggle Buttons
=======
        self.joint_limits = self.yaml["joint_limits"]

>>>>>>> fce91ea1
        for function in self.functions:
            buttonName = self.yaml['function_mapping'][function.__name__]['button']
            button = self.yaml['controller_mapping'][buttonName]
            toggle = self.yaml['function_mapping'][function.__name__]['toggle']
            isAxis = "axis" in buttonName.lower()

            if toggle:
                self.toggle_buttons[function.__name__] = toggleButton(button, isAxis)

    def controller_callback(self, joystick: Joy):
        for function in self.functions:
            buttonName = self.yaml['function_mapping'][function.__name__]['button']
            button = self.yaml['controller_mapping'][buttonName]
            toggle = self.yaml['function_mapping'][function.__name__]['toggle']

            if toggle:
                tglBtn = self.toggle_buttons[function.__name__]
                if tglBtn.isAxis:
                    button = tglBtn.toggle(joystick.axes)
                else:
                    button = tglBtn.toggle(joystick.buttons)
            else:
                button = joystick.buttons[button]
            function(button)
            if not self.is_equal(self.cmds, self.last_cmd):
                self.publisher_.publish(self.cmds)
                self.get_logger().info('Publishing...')
                self.last_cmd = self.cmds






    # Macros
    def elevator_loading_station(self, button_val: int):
        
        #TODO: Tweak the values
        if button_val == 1.0:
            self.position_cmds.positions[int(self.joint_map['elevator_center_joint'])] = 0.56
            self.position_cmds.positions[int(self.joint_map['elevator_outer_2_joint'])] = 0.56
            self.position_cmds.positions[int(self.joint_map['top_slider_joint'])] = self.joint_limits["top_slider_joint"]["max"]
        elif button_val == 0.0:
            self.position_cmds.positions[int(self.joint_map['elevator_center_joint'])] = 0.0
            self.position_cmds.positions[int(self.joint_map['elevator_outer_2_joint'])] = 0.0
            self.position_cmds.positions[int(self.joint_map['top_slider_joint'])] = 0.0
        
        self.cmds.points = [self.position_cmds]

    def skis_up(self, button_val: int):

        #TODO: Tweak the values
        self.position_cmds.positions[int(self.joint_map['bottom_intake_joint'])] = button_val
        self.cmds.points = [self.position_cmds]

    def elevator_mid_level(self, button_val: int):
        
        #TODO: Tweak the values
        if button_val == 1.0:
            self.position_cmds.positions[int(self.joint_map['elevator_center_joint'])] = 0.336
            self.position_cmds.positions[int(self.joint_map['elevator_outer_2_joint'])] = 0.336
            self.position_cmds.positions[int(self.joint_map['top_slider_joint'])] = self.joint_limits["top_slider_joint"]["max"]
        
        
        self.cmds.points = [self.position_cmds]

    def elevator_high_level(self, button_val: int):
        
        #TODO: Tweak the values
        if button_val == 1.0:
            self.position_cmds.positions[int(self.joint_map['elevator_center_joint'])] = self.joint_limits["elevator_center_joint"]["max"]
            self.position_cmds.positions[int(self.joint_map['elevator_outer_2_joint'])] = self.joint_limits["elevator_outer_2_joint"]["max"]
            self.position_cmds.positions[int(self.joint_map['top_slider_joint'])] = self.joint_limits["top_slider_joint"]["max"]
        elif button_val == 0.0:
            self.position_cmds.positions[int(self.joint_map['elevator_outer_1_joint'])] = 0.0
        
        self.cmds.points = [self.position_cmds]

    def top_gripper_control(self, button_val: int):

        #TODO: Tweak the values
        if button_val == 1.0:
            self.position_cmds.positions[int(self.joint_map['top_gripper_left_arm_joint'])] = self.joint_limits["top_gripper_left_arm_joint"]["min"]
            self.position_cmds.positions[int(self.joint_map['top_gripper_right_arm_joint'])] = self.joint_limits["top_gripper_right_arm_joint"]["min"]
        elif button_val == 0.0:
            self.position_cmds.positions[int(self.joint_map['top_gripper_left_arm_joint'])] = self.joint_limits["top_gripper_right_arm_joint"]["max"]
            self.position_cmds.positions[int(self.joint_map['top_gripper_right_arm_joint'])] = self.joint_limits["top_gripper_right_arm_joint"]["max"]
        
        self.cmds.points = [self.position_cmds]

    def elevator_pivot_control(self, button_val: int):

        #TODO: Tweak the values
        if button_val == 1.0:
            self.position_cmds.positions[int(self.joint_map['arm_roller_bar_joint'])] = self.joint_limits["arm_roller_bar_joint"]["max"]
            self.position_cmds.positions[int(self.joint_map['elevator_outer_1_joint'])] = self.joint_limits["elevator_outer_1_joint"]["max"]
        else:
            self.position_cmds.positions[int(self.joint_map['arm_roller_bar_joint'])] = 0.0
            self.position_cmds.positions[int(self.joint_map['elevator_outer_1_joint'])] = 0.0
        
        self.cmds.points = [self.position_cmds]

    def top_slider_control(self, button_val: int):

        #TODO: Tweak the values
        if button_val == 1.0:
            self.position_cmds.positions[int(self.joint_map['top_slider_joint'])] = self.joint_limits["top_slider_joint"]["max"]
        
        self.cmds.points = [self.position_cmds]

    def is_equal(self, a: JointTrajectory, b: JointTrajectory) -> bool:
        if not isinstance(a.__class__, b.__class__):
            return False
        if a.joint_names != b.joint_names:
            return False
        if len(a.points) != len(b.points):
            return False
        for i in range(len(a.points)):
            if list(a.points[i].positions) != list(b.points[i].positions):
                return False
        return True






def main(args=None):
    rclpy.init(args=args)

    node = PublishTrajectoryMsg()

    rclpy.spin(node)

    node.destroy_node()
    rclpy.shutdown()


if __name__ == '__main__':
    main()<|MERGE_RESOLUTION|>--- conflicted
+++ resolved
@@ -82,13 +82,9 @@
         self.logger = logging.get_logger('JOINT-TRAJCECTORY-TELEOP')
         self.toggle_buttons = {}
         self.last_cmd = JointTrajectory()
-
-<<<<<<< HEAD
+        self.joint_limits = self.yaml["joint_limits"]
+
         # Create Toggle Buttons
-=======
-        self.joint_limits = self.yaml["joint_limits"]
-
->>>>>>> fce91ea1
         for function in self.functions:
             buttonName = self.yaml['function_mapping'][function.__name__]['button']
             button = self.yaml['controller_mapping'][buttonName]
