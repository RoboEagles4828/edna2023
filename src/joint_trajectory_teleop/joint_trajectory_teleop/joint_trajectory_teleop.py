--- conflicted
+++ resolved
@@ -130,13 +130,8 @@
         
         #TODO: Tweak the values
         if button_val == 1.0:
-<<<<<<< HEAD
-            self.position_cmds.positions[int(self.joint_map['elevator_center_joint'])] = 1.01
-            self.position_cmds.positions[int(self.joint_map['elevator_outer_2_joint'])] = 0.95
-=======
             self.position_cmds.positions[int(self.joint_map['elevator_center_joint'])] = 1.04
             self.position_cmds.positions[int(self.joint_map['elevator_outer_2_joint'])] = 1.04
->>>>>>> 5612cf7b
             self.position_cmds.positions[int(self.joint_map['top_slider_joint'])] = 1.0
         elif button_val == 0.0:
             self.position_cmds.positions[int(self.joint_map['elevator_outer_1_joint'])] = 0.0
