import rclpy
from rclpy.node import Node
from rclpy.qos import QoSProfile, QoSHistoryPolicy, QoSDurabilityPolicy, QoSReliabilityPolicy
from rclpy import logging
import math

from trajectory_msgs.msg import JointTrajectory, JointTrajectoryPoint
from sensor_msgs.msg import Joy
import os
from rclpy.qos import QoSDurabilityPolicy, QoSHistoryPolicy, QoSReliabilityPolicy, QoSProfile

import time
import yaml


ENABLE_THROTTLE = True

class toggleButton():
    def __init__(self, button, isAxis=False):
        self.last_button = 0.0
        self.flag = False
        self.button = button
        self.isAxis = isAxis
    
    def toggle(self, buttons_list):
        currentButton = buttons_list[self.button]
        if self.isAxis:
            # currentButton = currentButton / 10000 if currentButton > 1 else currentButton
            if currentButton == -10000.0  and self.last_button != -10000.0:
                self.flag = not self.flag
                self.last_button = currentButton
                return self.flag
            else:
                self.last_button = currentButton
                return self.flag

        if currentButton == 1.0 and self.last_button == 0.0:
            self.flag = not self.flag
            self.last_button = currentButton
            return self.flag
        else:
            self.last_button = currentButton
            return self.flag
        

class PublishTrajectoryMsg(Node):

    def __init__(self):
        super().__init__('publish_trajectory_msg')

        # Joint Map
        self.joints = [
            'arm_roller_bar_joint',
            'elevator_center_joint',
            'elevator_outer_1_joint',
            'elevator_outer_2_joint',
            'top_gripper_right_arm_joint',
            'top_gripper_left_arm_joint',
            'top_slider_joint',
            'bottom_intake_joint',
        ]


        # Publishers and Subscribers
        self.publisher_ = self.create_publisher(JointTrajectory, 'joint_trajectory_controller/joint_trajectory', 10)
        self.subscriber = self.create_subscription(Joy, 'joy', self.controller_callback, 10)
        self.timer_period = 0.5  # seconds

        # Load yaml
        self.curr_file_path = os.path.abspath(__file__)
        self.project_root_path = os.path.abspath(os.path.join(self.curr_file_path, "../../../.."))
        self.yaml_path = os.path.join(self.project_root_path, 'src/edna_bringup/config/teleop-control.yaml')
        with open(self.yaml_path, 'r') as f:
            self.yaml = yaml.safe_load(f)

        # Macros
        self.functions = [self.elevator_loading_station, self.skis_up, self.elevator_mid_level, self.elevator_high_level, self.top_gripper_control, self.elevator_pivot_control, self.top_slider_control]

        # Variables
        self.cmds: JointTrajectory = JointTrajectory()
        self.position_cmds: JointTrajectoryPoint = JointTrajectoryPoint()
        self.position_cmds.positions = [0.0] * len(self.joints)
        self.cmds.joint_names = self.joints
        self.joint_map = self.yaml['joint_mapping']
        self.logger = logging.get_logger('JOINT-TRAJCECTORY-TELEOP')
        self.toggle_buttons = {}
        self.last_cmd = JointTrajectory()
        self.joint_limits = self.yaml["joint_limits"]

        # Create Toggle Buttons
        for function in self.functions:
            buttonName = self.yaml['function_mapping'][function.__name__]['button']
            button = self.yaml['controller_mapping'][buttonName]
            toggle = self.yaml['function_mapping'][function.__name__]['toggle']
            isAxis = "axis" in buttonName.lower()

            if toggle:
                self.toggle_buttons[function.__name__] = toggleButton(button, isAxis)

    def controller_callback(self, joystick: Joy):
        for function in self.functions:
            buttonName = self.yaml['function_mapping'][function.__name__]['button']
            button = self.yaml['controller_mapping'][buttonName]
            toggle = self.yaml['function_mapping'][function.__name__]['toggle']

            if toggle:
                tglBtn = self.toggle_buttons[function.__name__]
                if tglBtn.isAxis:
                    button = tglBtn.toggle(joystick.axes)
                else:
                    button = tglBtn.toggle(joystick.buttons)
            else:
                button = joystick.buttons[button]
            function(button)
<<<<<<< HEAD
            if ENABLE_THROTTLE:
                if not self.is_equal(self.cmds, self.last_cmd):
                    self.publisher_.publish(self.cmds)
                    # self.get_logger().info('Publishing...')
                    self.last_cmd = self.cmds
            else:
                self.publisher_.publish(self.cmds)



=======
        self.publisher_.publish(self.cmds)
>>>>>>> e1fa7f36



    # Macros
    def elevator_loading_station(self, button_val: int):
        
        #TODO: Tweak the values
        if button_val == 1.0:
            self.position_cmds.positions[int(self.joint_map['elevator_center_joint'])] = 0.056
            self.position_cmds.positions[int(self.joint_map['elevator_outer_2_joint'])] = 0.056
            self.position_cmds.positions[int(self.joint_map['top_slider_joint'])] = self.joint_limits["top_slider_joint"]["max"]
        elif button_val == 0.0:
            self.position_cmds.positions[int(self.joint_map['elevator_center_joint'])] = 0.0
            self.position_cmds.positions[int(self.joint_map['elevator_outer_2_joint'])] = 0.0
            self.position_cmds.positions[int(self.joint_map['top_slider_joint'])] = 0.0
        
        self.cmds.points = [self.position_cmds]

    def skis_up(self, button_val: int):

        #TODO: Tweak the values
        self.position_cmds.positions[int(self.joint_map['bottom_intake_joint'])] = button_val
        self.cmds.points = [self.position_cmds]

    def elevator_mid_level(self, button_val: int):
        
        #TODO: Tweak the values
        if button_val == 1.0:
            self.position_cmds.positions[int(self.joint_map['elevator_center_joint'])] = 0.336
            self.position_cmds.positions[int(self.joint_map['elevator_outer_2_joint'])] = 0.336
            self.position_cmds.positions[int(self.joint_map['top_slider_joint'])] = self.joint_limits["top_slider_joint"]["max"]
        
        
        self.cmds.points = [self.position_cmds]

    def elevator_high_level(self, button_val: int):
        
        #TODO: Tweak the values
        if button_val == 1.0:
            self.position_cmds.positions[int(self.joint_map['elevator_center_joint'])] = self.joint_limits["elevator_center_joint"]["max"]
            self.position_cmds.positions[int(self.joint_map['elevator_outer_2_joint'])] = self.joint_limits["elevator_outer_2_joint"]["max"]
            self.position_cmds.positions[int(self.joint_map['top_slider_joint'])] = self.joint_limits["top_slider_joint"]["max"]
        elif button_val == 0.0:
            self.position_cmds.positions[int(self.joint_map['elevator_outer_1_joint'])] = 0.0
        
        self.cmds.points = [self.position_cmds]

    def top_gripper_control(self, button_val: int):

        #TODO: Tweak the values
        if button_val == 1.0:
            self.position_cmds.positions[int(self.joint_map['top_gripper_left_arm_joint'])] = self.joint_limits["top_gripper_left_arm_joint"]["min"]
            self.position_cmds.positions[int(self.joint_map['top_gripper_right_arm_joint'])] = self.joint_limits["top_gripper_right_arm_joint"]["min"]
        elif button_val == 0.0:
            self.position_cmds.positions[int(self.joint_map['top_gripper_left_arm_joint'])] = self.joint_limits["top_gripper_right_arm_joint"]["max"]
            self.position_cmds.positions[int(self.joint_map['top_gripper_right_arm_joint'])] = self.joint_limits["top_gripper_right_arm_joint"]["max"]
        
        self.cmds.points = [self.position_cmds]

    def elevator_pivot_control(self, button_val: int):

        #TODO: Tweak the values
        if button_val == 1.0:
            self.position_cmds.positions[int(self.joint_map['arm_roller_bar_joint'])] = self.joint_limits["arm_roller_bar_joint"]["max"]
            self.position_cmds.positions[int(self.joint_map['elevator_outer_1_joint'])] = self.joint_limits["elevator_outer_1_joint"]["max"]
        else:
            self.position_cmds.positions[int(self.joint_map['arm_roller_bar_joint'])] = 0.0
            self.position_cmds.positions[int(self.joint_map['elevator_outer_1_joint'])] = 0.0
        
        self.cmds.points = [self.position_cmds]

    def top_slider_control(self, button_val: int):

        #TODO: Tweak the values
        if button_val == 1.0:
            self.position_cmds.positions[int(self.joint_map['top_slider_joint'])] = self.joint_limits["top_slider_joint"]["max"]
        
        self.cmds.points = [self.position_cmds]
<<<<<<< HEAD

    def is_equal(self, a: JointTrajectory, b: JointTrajectory) -> bool:
        if not isinstance(a.__class__, b.__class__):
            return False
        if a.joint_names != b.joint_names:
            return False
        if len(a.points) != len(b.points):
            return False
        for i in range(len(a.points)):
            if list(a.points[i].positions) != list(b.points[i].positions):
                return False
        return True





=======
>>>>>>> e1fa7f36

def main(args=None):
    rclpy.init(args=args)

    node = PublishTrajectoryMsg()

    rclpy.spin(node)

    node.destroy_node()
    rclpy.shutdown()


if __name__ == '__main__':
    main()<|MERGE_RESOLUTION|>--- conflicted
+++ resolved
@@ -112,20 +112,10 @@
             else:
                 button = joystick.buttons[button]
             function(button)
-<<<<<<< HEAD
-            if ENABLE_THROTTLE:
-                if not self.is_equal(self.cmds, self.last_cmd):
-                    self.publisher_.publish(self.cmds)
-                    # self.get_logger().info('Publishing...')
-                    self.last_cmd = self.cmds
-            else:
-                self.publisher_.publish(self.cmds)
-
-
-
-=======
         self.publisher_.publish(self.cmds)
->>>>>>> e1fa7f36
+
+
+
 
 
 
@@ -204,26 +194,6 @@
             self.position_cmds.positions[int(self.joint_map['top_slider_joint'])] = self.joint_limits["top_slider_joint"]["max"]
         
         self.cmds.points = [self.position_cmds]
-<<<<<<< HEAD
-
-    def is_equal(self, a: JointTrajectory, b: JointTrajectory) -> bool:
-        if not isinstance(a.__class__, b.__class__):
-            return False
-        if a.joint_names != b.joint_names:
-            return False
-        if len(a.points) != len(b.points):
-            return False
-        for i in range(len(a.points)):
-            if list(a.points[i].positions) != list(b.points[i].positions):
-                return False
-        return True
-
-
-
-
-
-=======
->>>>>>> e1fa7f36
 
 def main(args=None):
     rclpy.init(args=args)
