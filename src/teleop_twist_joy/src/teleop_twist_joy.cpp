--- conflicted
+++ resolved
@@ -100,23 +100,14 @@
     std::bind(&TeleopTwistJoy::Impl::odomCallback, this->pimpl_, std::placeholders::_1));
   pimpl_->joy_sub = this->create_subscription<sensor_msgs::msg::Joy>("joy", rclcpp::QoS(10).best_effort(),
     std::bind(&TeleopTwistJoy::Impl::joyCallback, this->pimpl_, std::placeholders::_1));
-<<<<<<< HEAD
-  // pimpl_->client = this->create_client<edna_interfaces::srv::SetBool>("set_bool");
-  pimpl_->timer_callback_ = this->create_wall_timer(std::chrono::duration<double>(0.1), std::bind(&TeleopTwistJoy::Impl::timerCallback,this->pimpl_));
-  // pimpl_->reset_orientation_service = this->create_wall_timer(std::chrono::duration<double>(0.1), std::bind(&TeleopTwistJoy::Impl::resetOrientationCallback, this->pimpl_, std::placeholders::_1, std::placeholders::_2));
-  // pimpl_->client = create_client<edna_interfaces::srv::SetBool>("set_bool",
-  //                             [this](std::shared_ptr<edna_interfaces::srv::SetBool::Request> /*request*/,  // NOLINT
-  //                                    std::shared_ptr<edna_interfaces::srv::SetBool::Response> response) {  // NOLINT
-=======
   // pimpl_->client = this->create_client<writer_srv::srv::StartWriter>("start_writer");
   // pimpl_->timer_callback_ = this->create_wall_timer(std::chrono::duration<double>(0.1), std::bind(&TeleopTwistJoy::Impl::timerCallback,this->pimpl_));
 
   // pimpl_->client = create_client<writer_srv::srv::StartWriter>("start_writer",
   //                             [this](std::shared_ptr<writer_srv::srv::StartWriter::Request> /*request*/,  // NOLINT
   //                                    std::shared_ptr<writer_srv::srv::StartWriter::Response> response) {  // NOLINT
->>>>>>> 148389bf
   //                               return startServiceCallback(std::move(response));     // NOLINT
-  pimpl_->reset_orientation_service = create_service<edna_interfaces::srv::SetBool>("~/set_bool_in", std::bind(&TeleopTwistJoy::Impl::resetOrientationCallback, this->pimpl_, std::placeholders::_1, std::placeholders::_2));
+  pimpl_->reset_orientation_service = create_service<edna_interfaces::srv::SetBool>("reset_field_oriented", std::bind(&TeleopTwistJoy::Impl::resetOrientationCallback, this->pimpl_, std::placeholders::_1, std::placeholders::_2));
 
   //                             });
   pimpl_->start_writer_client_ = create_client<edna_interfaces::srv::SetBool>("set_bool");
@@ -494,7 +485,7 @@
  void TeleopTwistJoy::Impl::resetOrientationCallback(const std::shared_ptr<edna_interfaces::srv::SetBool::Request> request,
                                                std::shared_ptr<edna_interfaces::srv::SetBool::Response> response)
   {
-    // RCLCPP_INFO(get_logger(), "[TeleopTwistJoy]: received service call: %s", request->data ? "TRUE" : "FALSE");
+    RCLCPP_INFO(rclcpp::get_logger("TeleopTwistJoy"), "received service call: %d", request->data );
 
     response->message = "succeeded";
     response->success = true;
