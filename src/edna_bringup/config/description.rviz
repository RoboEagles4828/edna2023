Panels:
- Class: rviz_common/Displays
  Help Height: 78
  Name: Displays
  Property Tree Widget:
    Expanded:
    - /Global Options1
    - /RobotModel1
    - /RobotModel1/Description Topic1
    - /TF1
    - /TF1/Frames1
    - /TF1/Tree1
    Splitter Ratio: 0.6963788270950317
  Tree Height: 725
- Class: rviz_common/Selection
  Name: Selection
- Class: rviz_common/Tool Properties
  Expanded:
  - /2D Goal Pose1
  - /Publish Point1
  Name: Tool Properties
  Splitter Ratio: 0.5886790156364441
- Class: rviz_common/Views
  Expanded:
  - /Current View1
  Name: Views
  Splitter Ratio: 0.5
- Class: rviz_common/Time
  Experimental: false
  Name: Time
  SyncMode: 0
  SyncSource: ''
Visualization Manager:
  Class: ''
  Displays:
  - Alpha: 0.5
    Cell Size: 1
    Class: rviz_default_plugins/Grid
    Color: 160; 160; 164
    Enabled: true
    Line Style:
      Line Width: 0.029999999329447746
      Value: Lines
    Name: Grid
    Normal Cell Count: 0
    Offset:
      X: 0
      Y: 0
      Z: 0
    Plane: XY
    Plane Cell Count: 10
    Reference Frame: <Fixed Frame>
    Value: true
  - Alpha: 1
    Class: rviz_default_plugins/RobotModel
    Collision Enabled: false
    Description File: ''
    Description Source: Topic
    Description Topic:
      Depth: 5
      Durability Policy: Volatile
      History Policy: Keep Last
      Reliability Policy: Reliable
<<<<<<< HEAD
      Value: /saranga/robot_description
=======
      Value: /gage/robot_description
>>>>>>> 04bc0287
    Enabled: true
    Links:
      All Links Enabled: true
      Expand Joint Details: false
      Expand Link Details: false
      Expand Tree: false
      Link Tree Style: Links in Alphabetic Order
<<<<<<< HEAD
=======
      arm_back_leg_link:
        Alpha: 1
        Show Axes: false
        Show Trail: false
        Value: true
      arm_elevator_leg_link:
        Alpha: 1
        Show Axes: false
        Show Trail: false
        Value: true
      arm_roller_bar_link:
        Alpha: 1
        Show Axes: false
        Show Trail: false
        Value: true
>>>>>>> 04bc0287
      base_link:
        Alpha: 1
        Show Axes: false
        Show Trail: false
<<<<<<< HEAD
      saranga_front_left_axle_link:
=======
      elevator_left_elevator_center_link:
        Alpha: 1
        Show Axes: false
        Show Trail: false
        Value: true
      elevator_left_elevator_outer_1_link:
        Alpha: 1
        Show Axes: false
        Show Trail: false
        Value: true
      elevator_left_elevator_outer_2_link:
        Alpha: 1
        Show Axes: false
        Show Trail: false
        Value: true
      elevator_right_elevator_center_link:
>>>>>>> 04bc0287
        Alpha: 1
        Show Axes: false
        Show Trail: false
        Value: true
<<<<<<< HEAD
      saranga_front_left_wheel_link:
=======
      elevator_right_elevator_outer_1_link:
>>>>>>> 04bc0287
        Alpha: 1
        Show Axes: false
        Show Trail: false
        Value: true
<<<<<<< HEAD
      saranga_front_right_axle_link:
=======
      elevator_right_elevator_outer_2_link:
>>>>>>> 04bc0287
        Alpha: 1
        Show Axes: false
        Show Trail: false
        Value: true
<<<<<<< HEAD
      saranga_front_right_wheel_link:
=======
      front_left_axle_link:
>>>>>>> 04bc0287
        Alpha: 1
        Show Axes: false
        Show Trail: false
        Value: true
<<<<<<< HEAD
      saranga_lidar_link:
=======
      front_left_wheel_link:
>>>>>>> 04bc0287
        Alpha: 1
        Show Axes: false
        Show Trail: false
        Value: true
<<<<<<< HEAD
      saranga_rear_left_axle_link:
=======
      front_right_axle_link:
>>>>>>> 04bc0287
        Alpha: 1
        Show Axes: false
        Show Trail: false
        Value: true
<<<<<<< HEAD
      saranga_rear_left_wheel_link:
=======
      front_right_wheel_link:
>>>>>>> 04bc0287
        Alpha: 1
        Show Axes: false
        Show Trail: false
        Value: true
<<<<<<< HEAD
      saranga_rear_right_axle_link:
=======
      lidar_link:
>>>>>>> 04bc0287
        Alpha: 1
        Show Axes: false
        Show Trail: false
        Value: true
<<<<<<< HEAD
      saranga_rear_right_wheel_link:
=======
      rear_left_axle_link:
>>>>>>> 04bc0287
        Alpha: 1
        Show Axes: false
        Show Trail: false
        Value: true
<<<<<<< HEAD
      saranga_swerve_chassis_link:
=======
      rear_left_wheel_link:
>>>>>>> 04bc0287
        Alpha: 1
        Show Axes: false
        Show Trail: false
        Value: true
<<<<<<< HEAD
      saranga_zed_base_link:
        Alpha: 1
        Show Axes: false
        Show Trail: false
      saranga_zed_camera_center:
=======
      rear_right_axle_link:
        Alpha: 1
        Show Axes: false
        Show Trail: false
        Value: true
      rear_right_wheel_link:
>>>>>>> 04bc0287
        Alpha: 1
        Show Axes: false
        Show Trail: false
        Value: true
<<<<<<< HEAD
      saranga_zed_left_camera_frame:
        Alpha: 1
        Show Axes: false
        Show Trail: false
      saranga_zed_left_camera_optical_frame:
        Alpha: 1
        Show Axes: false
        Show Trail: false
      saranga_zed_right_camera_frame:
        Alpha: 1
        Show Axes: false
        Show Trail: false
      saranga_zed_right_camera_optical_frame:
=======
      swerve_chassis_link:
        Alpha: 1
        Show Axes: false
        Show Trail: false
        Value: true
      zed_base_link:
        Alpha: 1
        Show Axes: false
        Show Trail: false
      zed_camera_center:
        Alpha: 1
        Show Axes: false
        Show Trail: false
        Value: true
      zed_left_camera_frame:
        Alpha: 1
        Show Axes: false
        Show Trail: false
      zed_left_camera_optical_frame:
        Alpha: 1
        Show Axes: false
        Show Trail: false
      zed_right_camera_frame:
        Alpha: 1
        Show Axes: false
        Show Trail: false
      zed_right_camera_optical_frame:
>>>>>>> 04bc0287
        Alpha: 1
        Show Axes: false
        Show Trail: false
    Mass Properties:
      Inertia: false
      Mass: false
    Name: RobotModel
<<<<<<< HEAD
    TF Prefix: saranga
=======
    TF Prefix: gage
>>>>>>> 04bc0287
    Update Interval: 0
    Value: true
    Visual Enabled: true
  - Class: rviz_default_plugins/TF
<<<<<<< HEAD
    Enabled: true
    Frame Timeout: 15
    Frames:
      All Enabled: false
      saranga/base_link:
        Value: true
      saranga/saranga_front_left_axle_link:
        Value: true
      saranga/saranga_front_left_wheel_link:
        Value: false
      saranga/saranga_front_right_axle_link:
        Value: true
      saranga/saranga_front_right_wheel_link:
        Value: false
      saranga/saranga_lidar_link:
        Value: false
      saranga/saranga_rear_left_axle_link:
        Value: true
      saranga/saranga_rear_left_wheel_link:
        Value: false
      saranga/saranga_rear_right_axle_link:
        Value: true
      saranga/saranga_rear_right_wheel_link:
        Value: false
      saranga/saranga_swerve_chassis_link:
        Value: false
      saranga/saranga_zed_base_link:
        Value: false
      saranga/saranga_zed_camera_center:
        Value: false
      saranga/saranga_zed_left_camera_frame:
        Value: false
      saranga/saranga_zed_left_camera_optical_frame:
        Value: false
      saranga/saranga_zed_right_camera_frame:
        Value: false
      saranga/saranga_zed_right_camera_optical_frame:
        Value: false
=======
    Enabled: false
    Frame Timeout: 15
    Frames:
      All Enabled: false
>>>>>>> 04bc0287
    Marker Scale: 1
    Name: TF
    Show Arrows: true
    Show Axes: true
    Show Names: false
<<<<<<< HEAD
    Tree:
      saranga/base_link:
        saranga/saranga_swerve_chassis_link:
          saranga/saranga_front_left_axle_link:
            saranga/saranga_front_left_wheel_link: {}
          saranga/saranga_front_right_axle_link:
            saranga/saranga_front_right_wheel_link: {}
          saranga/saranga_lidar_link: {}
          saranga/saranga_rear_left_axle_link:
            saranga/saranga_rear_left_wheel_link: {}
          saranga/saranga_rear_right_axle_link:
            saranga/saranga_rear_right_wheel_link: {}
          saranga/saranga_zed_base_link:
            saranga/saranga_zed_camera_center:
              saranga/saranga_zed_left_camera_frame:
                saranga/saranga_zed_left_camera_optical_frame: {}
              saranga/saranga_zed_right_camera_frame:
                saranga/saranga_zed_right_camera_optical_frame: {}
    Update Interval: 0
    Value: true
  Enabled: true
  Global Options:
    Background Color: 116; 116; 116
    Fixed Frame: saranga/base_link
=======
    Tree: {}
    Update Interval: 0
    Value: false
  Enabled: true
  Global Options:
    Background Color: 116; 116; 116
    Fixed Frame: gage/base_link
>>>>>>> 04bc0287
    Frame Rate: 30
  Name: root
  Tools:
  - Class: rviz_default_plugins/Interact
    Hide Inactive Objects: true
  - Class: rviz_default_plugins/MoveCamera
  - Class: rviz_default_plugins/Select
  - Class: rviz_default_plugins/FocusCamera
  - Class: rviz_default_plugins/Measure
    Line color: 128; 128; 0
  - Class: rviz_default_plugins/SetInitialPose
    Covariance x: 0.25
    Covariance y: 0.25
    Covariance yaw: 0.06853891909122467
    Topic:
      Depth: 5
      Durability Policy: Volatile
      History Policy: Keep Last
      Reliability Policy: Reliable
      Value: /initialpose
  - Class: rviz_default_plugins/SetGoal
    Topic:
      Depth: 5
      Durability Policy: Volatile
      History Policy: Keep Last
      Reliability Policy: Reliable
      Value: /goal_pose
  - Class: rviz_default_plugins/PublishPoint
    Single click: true
    Topic:
      Depth: 5
      Durability Policy: Volatile
      History Policy: Keep Last
      Reliability Policy: Reliable
      Value: /clicked_point
  Transformation:
    Current:
      Class: rviz_default_plugins/TF
  Value: true
  Views:
    Current:
      Class: rviz_default_plugins/Orbit
      Distance: 2.990233898162842
      Enable Stereo Rendering:
        Stereo Eye Separation: 0.05999999865889549
        Stereo Focal Distance: 1
        Swap Stereo Eyes: false
        Value: false
      Focal Point:
        X: 0.033792316913604736
        Y: -0.24759666621685028
        Z: 0.5461775064468384
      Focal Shape Fixed Size: true
      Focal Shape Size: 0.05000000074505806
      Invert Z Axis: false
      Name: Current View
      Near Clip Distance: 0.009999999776482582
      Pitch: 0.3803986608982086
      Target Frame: <Fixed Frame>
      Value: Orbit (rviz_default_plugins)
      Yaw: 5.673586368560791
    Saved: null
Window Geometry:
  Displays:
    collapsed: false
  Height: 1016
  Hide Left Dock: false
  Hide Right Dock: false
  QMainWindow State: 000000ff00000000fd0000000400000000000001690000035efc0200000008fb0000001200530065006c0065006300740069006f006e00000001e10000009b0000005c00fffffffb0000001e0054006f006f006c002000500072006f007000650072007400690065007302000001ed000001df00000185000000a3fb000000120056006900650077007300200054006f006f02000001df000002110000018500000122fb000000200054006f006f006c002000500072006f0070006500720074006900650073003203000002880000011d000002210000017afb000000100044006900730070006c006100790073010000003b0000035e000000c700fffffffb0000002000730065006c0065006300740069006f006e00200062007500660066006500720200000138000000aa0000023a00000294fb00000014005700690064006500530074006500720065006f02000000e6000000d2000003ee0000030bfb0000000c004b0069006e0065006300740200000186000001060000030c00000261000000010000010f0000035efc0200000003fb0000001e0054006f006f006c002000500072006f00700065007200740069006500730100000041000000780000000000000000fb0000000a00560069006500770073010000003b0000035e000000a000fffffffb0000001200530065006c0065006300740069006f006e010000025a000000b200000000000000000000000200000490000000a9fc0100000001fb0000000a00560069006500770073030000004e00000080000002e10000019700000003000007360000003efc0100000002fb0000000800540069006d00650100000000000007360000025300fffffffb0000000800540069006d00650100000000000004500000000000000000000004b20000035e00000004000000040000000800000008fc0000000100000002000000010000000a0054006f006f006c00730100000000ffffffff0000000000000000
  Selection:
    collapsed: false
  Time:
    collapsed: false
  Tool Properties:
    collapsed: false
  Views:
    collapsed: false
  Width: 1846
  X: 714
  Y: 238<|MERGE_RESOLUTION|>--- conflicted
+++ resolved
@@ -61,11 +61,7 @@
       Durability Policy: Volatile
       History Policy: Keep Last
       Reliability Policy: Reliable
-<<<<<<< HEAD
-      Value: /saranga/robot_description
-=======
       Value: /gage/robot_description
->>>>>>> 04bc0287
     Enabled: true
     Links:
       All Links Enabled: true
@@ -73,8 +69,6 @@
       Expand Link Details: false
       Expand Tree: false
       Link Tree Style: Links in Alphabetic Order
-<<<<<<< HEAD
-=======
       arm_back_leg_link:
         Alpha: 1
         Show Axes: false
@@ -90,14 +84,10 @@
         Show Axes: false
         Show Trail: false
         Value: true
->>>>>>> 04bc0287
       base_link:
         Alpha: 1
         Show Axes: false
         Show Trail: false
-<<<<<<< HEAD
-      saranga_front_left_axle_link:
-=======
       elevator_left_elevator_center_link:
         Alpha: 1
         Show Axes: false
@@ -114,125 +104,65 @@
         Show Trail: false
         Value: true
       elevator_right_elevator_center_link:
->>>>>>> 04bc0287
-        Alpha: 1
-        Show Axes: false
-        Show Trail: false
-        Value: true
-<<<<<<< HEAD
-      saranga_front_left_wheel_link:
-=======
+        Alpha: 1
+        Show Axes: false
+        Show Trail: false
+        Value: true
       elevator_right_elevator_outer_1_link:
->>>>>>> 04bc0287
-        Alpha: 1
-        Show Axes: false
-        Show Trail: false
-        Value: true
-<<<<<<< HEAD
-      saranga_front_right_axle_link:
-=======
+        Alpha: 1
+        Show Axes: false
+        Show Trail: false
+        Value: true
       elevator_right_elevator_outer_2_link:
->>>>>>> 04bc0287
-        Alpha: 1
-        Show Axes: false
-        Show Trail: false
-        Value: true
-<<<<<<< HEAD
-      saranga_front_right_wheel_link:
-=======
+        Alpha: 1
+        Show Axes: false
+        Show Trail: false
+        Value: true
       front_left_axle_link:
->>>>>>> 04bc0287
-        Alpha: 1
-        Show Axes: false
-        Show Trail: false
-        Value: true
-<<<<<<< HEAD
-      saranga_lidar_link:
-=======
+        Alpha: 1
+        Show Axes: false
+        Show Trail: false
+        Value: true
       front_left_wheel_link:
->>>>>>> 04bc0287
-        Alpha: 1
-        Show Axes: false
-        Show Trail: false
-        Value: true
-<<<<<<< HEAD
-      saranga_rear_left_axle_link:
-=======
+        Alpha: 1
+        Show Axes: false
+        Show Trail: false
+        Value: true
       front_right_axle_link:
->>>>>>> 04bc0287
-        Alpha: 1
-        Show Axes: false
-        Show Trail: false
-        Value: true
-<<<<<<< HEAD
-      saranga_rear_left_wheel_link:
-=======
+        Alpha: 1
+        Show Axes: false
+        Show Trail: false
+        Value: true
       front_right_wheel_link:
->>>>>>> 04bc0287
-        Alpha: 1
-        Show Axes: false
-        Show Trail: false
-        Value: true
-<<<<<<< HEAD
-      saranga_rear_right_axle_link:
-=======
+        Alpha: 1
+        Show Axes: false
+        Show Trail: false
+        Value: true
       lidar_link:
->>>>>>> 04bc0287
-        Alpha: 1
-        Show Axes: false
-        Show Trail: false
-        Value: true
-<<<<<<< HEAD
-      saranga_rear_right_wheel_link:
-=======
+        Alpha: 1
+        Show Axes: false
+        Show Trail: false
+        Value: true
       rear_left_axle_link:
->>>>>>> 04bc0287
-        Alpha: 1
-        Show Axes: false
-        Show Trail: false
-        Value: true
-<<<<<<< HEAD
-      saranga_swerve_chassis_link:
-=======
+        Alpha: 1
+        Show Axes: false
+        Show Trail: false
+        Value: true
       rear_left_wheel_link:
->>>>>>> 04bc0287
-        Alpha: 1
-        Show Axes: false
-        Show Trail: false
-        Value: true
-<<<<<<< HEAD
-      saranga_zed_base_link:
-        Alpha: 1
-        Show Axes: false
-        Show Trail: false
-      saranga_zed_camera_center:
-=======
+        Alpha: 1
+        Show Axes: false
+        Show Trail: false
+        Value: true
       rear_right_axle_link:
         Alpha: 1
         Show Axes: false
         Show Trail: false
         Value: true
       rear_right_wheel_link:
->>>>>>> 04bc0287
-        Alpha: 1
-        Show Axes: false
-        Show Trail: false
-        Value: true
-<<<<<<< HEAD
-      saranga_zed_left_camera_frame:
-        Alpha: 1
-        Show Axes: false
-        Show Trail: false
-      saranga_zed_left_camera_optical_frame:
-        Alpha: 1
-        Show Axes: false
-        Show Trail: false
-      saranga_zed_right_camera_frame:
-        Alpha: 1
-        Show Axes: false
-        Show Trail: false
-      saranga_zed_right_camera_optical_frame:
-=======
+        Alpha: 1
+        Show Axes: false
+        Show Trail: false
+        Value: true
       swerve_chassis_link:
         Alpha: 1
         Show Axes: false
@@ -260,7 +190,6 @@
         Show Axes: false
         Show Trail: false
       zed_right_camera_optical_frame:
->>>>>>> 04bc0287
         Alpha: 1
         Show Axes: false
         Show Trail: false
@@ -268,91 +197,20 @@
       Inertia: false
       Mass: false
     Name: RobotModel
-<<<<<<< HEAD
-    TF Prefix: saranga
-=======
     TF Prefix: gage
->>>>>>> 04bc0287
     Update Interval: 0
     Value: true
     Visual Enabled: true
   - Class: rviz_default_plugins/TF
-<<<<<<< HEAD
-    Enabled: true
-    Frame Timeout: 15
-    Frames:
-      All Enabled: false
-      saranga/base_link:
-        Value: true
-      saranga/saranga_front_left_axle_link:
-        Value: true
-      saranga/saranga_front_left_wheel_link:
-        Value: false
-      saranga/saranga_front_right_axle_link:
-        Value: true
-      saranga/saranga_front_right_wheel_link:
-        Value: false
-      saranga/saranga_lidar_link:
-        Value: false
-      saranga/saranga_rear_left_axle_link:
-        Value: true
-      saranga/saranga_rear_left_wheel_link:
-        Value: false
-      saranga/saranga_rear_right_axle_link:
-        Value: true
-      saranga/saranga_rear_right_wheel_link:
-        Value: false
-      saranga/saranga_swerve_chassis_link:
-        Value: false
-      saranga/saranga_zed_base_link:
-        Value: false
-      saranga/saranga_zed_camera_center:
-        Value: false
-      saranga/saranga_zed_left_camera_frame:
-        Value: false
-      saranga/saranga_zed_left_camera_optical_frame:
-        Value: false
-      saranga/saranga_zed_right_camera_frame:
-        Value: false
-      saranga/saranga_zed_right_camera_optical_frame:
-        Value: false
-=======
     Enabled: false
     Frame Timeout: 15
     Frames:
       All Enabled: false
->>>>>>> 04bc0287
     Marker Scale: 1
     Name: TF
     Show Arrows: true
     Show Axes: true
     Show Names: false
-<<<<<<< HEAD
-    Tree:
-      saranga/base_link:
-        saranga/saranga_swerve_chassis_link:
-          saranga/saranga_front_left_axle_link:
-            saranga/saranga_front_left_wheel_link: {}
-          saranga/saranga_front_right_axle_link:
-            saranga/saranga_front_right_wheel_link: {}
-          saranga/saranga_lidar_link: {}
-          saranga/saranga_rear_left_axle_link:
-            saranga/saranga_rear_left_wheel_link: {}
-          saranga/saranga_rear_right_axle_link:
-            saranga/saranga_rear_right_wheel_link: {}
-          saranga/saranga_zed_base_link:
-            saranga/saranga_zed_camera_center:
-              saranga/saranga_zed_left_camera_frame:
-                saranga/saranga_zed_left_camera_optical_frame: {}
-              saranga/saranga_zed_right_camera_frame:
-                saranga/saranga_zed_right_camera_optical_frame: {}
-    Update Interval: 0
-    Value: true
-  Enabled: true
-  Global Options:
-    Background Color: 116; 116; 116
-    Fixed Frame: saranga/base_link
-=======
     Tree: {}
     Update Interval: 0
     Value: false
@@ -360,7 +218,6 @@
   Global Options:
     Background Color: 116; 116; 116
     Fixed Frame: gage/base_link
->>>>>>> 04bc0287
     Frame Rate: 30
   Name: root
   Tools:
