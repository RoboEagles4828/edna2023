--- conflicted
+++ resolved
@@ -1,4 +1,3 @@
-<<<<<<< HEAD
 /*:
   teleop_twist_joy_node:
     ros__parameters:
@@ -10,38 +9,15 @@
         x: 10.0
         y: 10.0
       scale_linear_turbo:
-        x: 8.0
-        y: 8.0
+        x: 20.0
+        y: 20.0
 
       axis_angular:  # Right thumb stick horizontal
         yaw: 3
       scale_angular:
-        yaw: 5.0
+        yaw: -6.0
       scale_angular_turbo:
-        yaw: 7.0
+        yaw: -20.0
       
-      enable_turbo_button: 1
-=======
-teleop_twist_joy_node:
-  ros__parameters:
-    require_enable_button: false
-    axis_linear:  # Left thumb stick vertical
-      x: 1
-      y: 0
-    scale_linear:
-      x: 10.0
-      y: 10.0
-    scale_linear_turbo:
-      x: 20.0
-      y: 20.0
-
-    axis_angular:  # Right thumb stick horizontal
-      yaw: 3
-    scale_angular:
-      yaw: -6.0
-    scale_angular_turbo:
-      yaw: -20.0
-    
-    enable_turbo_button: 5
->>>>>>> 1df2d5f5
+      enable_turbo_button: 5
       