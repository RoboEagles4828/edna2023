teleop_twist_joy_node:
  ros__parameters:
    require_enable_button: false
    axis_linear:  # Left thumb stick vertical
      x: 1
      y: 0
    scale_linear:
<<<<<<< HEAD
      x: 4.0
      y: 4.0
=======
      x: 10.0
      y: 10.0
>>>>>>> f73dcf8d
    scale_linear_turbo:
      x: 20.0
      y: 20.0

    axis_angular:  # Right thumb stick horizontal
      yaw: 3
    scale_angular:
      yaw: -6.0
    scale_angular_turbo:
      yaw: -20.0
    
    enable_turbo_button: 5
      <|MERGE_RESOLUTION|>--- conflicted
+++ resolved
@@ -5,13 +5,8 @@
       x: 1
       y: 0
     scale_linear:
-<<<<<<< HEAD
-      x: 4.0
-      y: 4.0
-=======
       x: 10.0
       y: 10.0
->>>>>>> f73dcf8d
     scale_linear_turbo:
       x: 20.0
       y: 20.0
