--- conflicted
+++ resolved
@@ -12,17 +12,6 @@
         x: 20.0
         y: 20.0
 
-<<<<<<< HEAD
-    axis_angular:  # Right thumb stick horizontal
-      yaw: 3
-    scale_angular:
-      yaw: 5.0
-    scale_angular_turbo:
-      yaw: 7.0
-    
-    enable_turbo_button: 1
-    enable_field_oriented_button: 8
-=======
       axis_angular:  # Right thumb stick horizontal
         yaw: 3
       scale_angular:
@@ -31,5 +20,5 @@
         yaw: -20.0
       
       enable_turbo_button: 5
->>>>>>> 656ca235
+      enable_field_oriented_button: 8
       