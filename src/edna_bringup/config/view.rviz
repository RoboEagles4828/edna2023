--- conflicted
+++ resolved
@@ -363,11 +363,7 @@
   Enabled: true
   Global Options:
     Background Color: 48; 48; 48
-<<<<<<< HEAD
-    Fixed Frame: Nitin/base_link
-=======
     Fixed Frame: real/base_link
->>>>>>> 8c72393d
     Frame Rate: 30
   Name: root
   Tools:
