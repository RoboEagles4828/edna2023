--- conflicted
+++ resolved
@@ -12,11 +12,7 @@
         - /Odometry1/Shape1
         - /Odometry1/Covariance1
       Splitter Ratio: 0.5
-<<<<<<< HEAD
-    Tree Height: 725
-=======
     Tree Height: 1112
->>>>>>> f73dcf8d
   - Class: rviz_common/Selection
     Name: Selection
   - Class: rviz_common/Tool Properties
@@ -123,38 +119,15 @@
           Show Axes: false
           Show Trail: false
           Value: true
-<<<<<<< HEAD
-        zed_camera_base_link:
-          Alpha: 1
-          Show Axes: false
-          Show Trail: false
-        zed_camera_camera_center:
-=======
         zed_base_link:
           Alpha: 1
           Show Axes: false
           Show Trail: false
         zed_camera_center:
->>>>>>> f73dcf8d
-          Alpha: 1
-          Show Axes: false
-          Show Trail: false
-          Value: true
-<<<<<<< HEAD
-        zed_camera_left_camera_frame:
-          Alpha: 1
-          Show Axes: false
-          Show Trail: false
-        zed_camera_left_camera_optical_frame:
-          Alpha: 1
-          Show Axes: false
-          Show Trail: false
-        zed_camera_right_camera_frame:
-          Alpha: 1
-          Show Axes: false
-          Show Trail: false
-        zed_camera_right_camera_optical_frame:
-=======
+          Alpha: 1
+          Show Axes: false
+          Show Trail: false
+          Value: true
         zed_left_camera_frame:
           Alpha: 1
           Show Axes: false
@@ -168,7 +141,6 @@
           Show Axes: false
           Show Trail: false
         zed_right_camera_optical_frame:
->>>>>>> f73dcf8d
           Alpha: 1
           Show Axes: false
           Show Trail: false
@@ -207,19 +179,6 @@
           Value: false
         swerve_chassis_link:
           Value: false
-<<<<<<< HEAD
-        zed_camera_base_link:
-          Value: false
-        zed_camera_camera_center:
-          Value: false
-        zed_camera_left_camera_frame:
-          Value: false
-        zed_camera_left_camera_optical_frame:
-          Value: false
-        zed_camera_right_camera_frame:
-          Value: false
-        zed_camera_right_camera_optical_frame:
-=======
         zed_base_link:
           Value: false
         zed_camera_center:
@@ -231,7 +190,6 @@
         zed_right_camera_frame:
           Value: false
         zed_right_camera_optical_frame:
->>>>>>> f73dcf8d
           Value: false
       Marker Scale: 1
       Name: TF
@@ -239,30 +197,6 @@
       Show Axes: true
       Show Names: false
       Tree:
-<<<<<<< HEAD
-        base_link:
-          swerve_chassis_link:
-            front_left_axle_link:
-              front_left_wheel_link:
-                {}
-            front_right_axle_link:
-              front_right_wheel_link:
-                {}
-            rear_left_axle_link:
-              rear_left_wheel_link:
-                {}
-            rear_right_axle_link:
-              rear_right_wheel_link:
-                {}
-            zed_camera_base_link:
-              zed_camera_camera_center:
-                zed_camera_left_camera_frame:
-                  zed_camera_left_camera_optical_frame:
-                    {}
-                zed_camera_right_camera_frame:
-                  zed_camera_right_camera_optical_frame:
-                    {}
-=======
         odom:
           base_link:
             swerve_chassis_link:
@@ -286,7 +220,6 @@
                   zed_right_camera_frame:
                     zed_right_camera_optical_frame:
                       {}
->>>>>>> f73dcf8d
       Update Interval: 0
       Value: true
     - Angle Tolerance: 0.20000000298023224
@@ -389,32 +322,18 @@
       Invert Z Axis: false
       Name: Current View
       Near Clip Distance: 0.009999999776482582
-<<<<<<< HEAD
-      Pitch: 0.7303982377052307
-      Target Frame: <Fixed Frame>
-      Value: Orbit (rviz_default_plugins)
-      Yaw: 3.6504147052764893
-=======
       Pitch: 0.7553980350494385
       Target Frame: <Fixed Frame>
       Value: Orbit (rviz_default_plugins)
       Yaw: 3.9735686779022217
->>>>>>> f73dcf8d
     Saved: ~
 Window Geometry:
   Displays:
     collapsed: false
-<<<<<<< HEAD
-  Height: 1016
-  Hide Left Dock: false
-  Hide Right Dock: false
-  QMainWindow State: 000000ff00000000fd00000004000000000000016a0000035efc0200000008fb0000001200530065006c0065006300740069006f006e00000001e10000009b0000005c00fffffffb0000001e0054006f006f006c002000500072006f007000650072007400690065007302000001ed000001df00000185000000a3fb000000120056006900650077007300200054006f006f02000001df000002110000018500000122fb000000200054006f006f006c002000500072006f0070006500720074006900650073003203000002880000011d000002210000017afb000000100044006900730070006c006100790073010000003b0000035e000000c700fffffffb0000002000730065006c0065006300740069006f006e00200062007500660066006500720200000138000000aa0000023a00000294fb00000014005700690064006500530074006500720065006f02000000e6000000d2000003ee0000030bfb0000000c004b0069006e0065006300740200000186000001060000030c00000261000000010000010f0000035efc0200000003fb0000001e0054006f006f006c002000500072006f00700065007200740069006500730100000041000000780000000000000000fb0000000a00560069006500770073010000003b0000035e000000a000fffffffb0000001200530065006c0065006300740069006f006e010000025a000000b200000000000000000000000200000490000000a9fc0100000001fb0000000a00560069006500770073030000004e00000080000002e10000019700000003000007360000003efc0100000002fb0000000800540069006d00650100000000000007360000025300fffffffb0000000800540069006d00650100000000000004500000000000000000000004b10000035e00000004000000040000000800000008fc0000000100000002000000010000000a0054006f006f006c00730100000000ffffffff0000000000000000
-=======
   Height: 1403
   Hide Left Dock: false
   Hide Right Dock: false
   QMainWindow State: 000000ff00000000fd00000004000000000000016a000004e1fc0200000008fb0000001200530065006c0065006300740069006f006e00000001e10000009b0000005c00fffffffb0000001e0054006f006f006c002000500072006f007000650072007400690065007302000001ed000001df00000185000000a3fb000000120056006900650077007300200054006f006f02000001df000002110000018500000122fb000000200054006f006f006c002000500072006f0070006500720074006900650073003203000002880000011d000002210000017afb000000100044006900730070006c006100790073010000003b000004e1000000c700fffffffb0000002000730065006c0065006300740069006f006e00200062007500660066006500720200000138000000aa0000023a00000294fb00000014005700690064006500530074006500720065006f02000000e6000000d2000003ee0000030bfb0000000c004b0069006e0065006300740200000186000001060000030c00000261000000010000010f000004e1fc0200000003fb0000001e0054006f006f006c002000500072006f00700065007200740069006500730100000041000000780000000000000000fb0000000a00560069006500770073010000003b000004e1000000a000fffffffb0000001200530065006c0065006300740069006f006e010000025a000000b200000000000000000000000200000490000000a9fc0100000001fb0000000a00560069006500770073030000004e00000080000002e1000001970000000300000a000000003efc0100000002fb0000000800540069006d0065010000000000000a000000025300fffffffb0000000800540069006d006501000000000000045000000000000000000000077b000004e100000004000000040000000800000008fc0000000100000002000000010000000a0054006f006f006c00730100000000ffffffff0000000000000000
->>>>>>> f73dcf8d
   Selection:
     collapsed: false
   Time:
@@ -423,12 +342,6 @@
     collapsed: false
   Views:
     collapsed: false
-<<<<<<< HEAD
-  Width: 1846
-  X: 74
-  Y: 27
-=======
   Width: 2560
   X: 2560
-  Y: 0
->>>>>>> f73dcf8d
+  Y: 0