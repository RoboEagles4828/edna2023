--- conflicted
+++ resolved
@@ -11,17 +11,10 @@
         "OMNI_PASS": "admin",
         "OMNI_SERVER": "omniverse://127.0.0.1/NVIDIA/Assets/Isaac/2022.2.0",
         "FASTRTPS_DEFAULT_PROFILES_FILE": "/usr/local/share/middleware_profiles/rtps_udp_profile.xml",
-<<<<<<< HEAD
-    },
-    "remoteEnv": {
-        "WORKSPACE_LOCAL_PATH": "${localWorkspaceFolder}",
-        "ISAAC_LOCAL_STORAGE": "${localEnv:HOME}/docker/isaac-sim",
-=======
         "WORKSPACE_LOCAL_PATH": "${localWorkspaceFolder}",
         "ISAAC_LOCAL_STORAGE": "${localEnv:HOME}/docker/isaac-sim"
     },
     "remoteEnv": {
->>>>>>> 27e964ce
         "XAUTHORITY": "/tmp/.docker.xauth",
         "DISPLAY": "${localEnv:DISPLAY}",
         "PATH": "${containerWorkspaceFolder}/scripts:${containerEnv:PATH}"
