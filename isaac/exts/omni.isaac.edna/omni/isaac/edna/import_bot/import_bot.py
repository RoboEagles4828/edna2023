from omni.isaac.core.utils.stage import add_reference_to_stage
import omni.graph.core as og
import omni.usd
from omni.isaac.edna.base_sample import BaseSample
from omni.isaac.urdf import _urdf
from omni.isaac.core.robots import Robot
from omni.isaac.core.utils import prims
from omni.isaac.core.prims import GeometryPrim
from omni.isaac.core_nodes.scripts.utils import set_target_prims
from omni.kit.viewport_legacy import get_default_viewport_window
from omni.isaac.sensor import IMUSensor
from pxr import UsdPhysics, UsdShade, Sdf, Gf
import omni.kit.commands
import os
import numpy as np
import math
import carb

NAMESPACE = f"{os.environ.get('ROS_NAMESPACE')}" if 'ROS_NAMESPACE' in os.environ else 'default'

def set_drive_params(drive, stiffness, damping, max_force):
    drive.GetStiffnessAttr().Set(stiffness)
    drive.GetDampingAttr().Set(damping)
    if(max_force != 0.0):
        drive.GetMaxForceAttr().Set(max_force)
    return

def add_physics_material_to_prim(prim, materialPath):
    bindingAPI = UsdShade.MaterialBindingAPI.Apply(prim)
    materialPrim = UsdShade.Material(materialPath)
    bindingAPI.Bind(materialPrim, UsdShade.Tokens.weakerThanDescendants, "physics")

class ImportBot(BaseSample):
    def __init__(self) -> None:
        super().__init__()
        return


    def set_friction(self, robot_prim_path):
        mtl_created_list = []
        # Create a new material using OmniGlass.mdl
        omni.kit.commands.execute(
            "CreateAndBindMdlMaterialFromLibrary",
            mdl_name="OmniPBR.mdl",
            mtl_name="Rubber",
            mtl_created_list=mtl_created_list,
        )
        # Get reference to created material
        stage = omni.usd.get_context().get_stage()
        mtl_prim = stage.GetPrimAtPath(mtl_created_list[0])

        friction_material = UsdPhysics.MaterialAPI.Apply(mtl_prim)
        friction_material.CreateDynamicFrictionAttr(1.0)
        friction_material.CreateStaticFrictionAttr(1.0)

        front_left_wheel_prim = stage.GetPrimAtPath(f"{robot_prim_path}/{NAMESPACE}_front_left_wheel_link/collisions")
        front_right_wheel_prim = stage.GetPrimAtPath(f"{robot_prim_path}/{NAMESPACE}_front_right_wheel_link/collisions")
        rear_left_wheel_prim = stage.GetPrimAtPath(f"{robot_prim_path}/{NAMESPACE}_rear_left_wheel_link/collisions")
        rear_right_wheel_prim = stage.GetPrimAtPath(f"{robot_prim_path}/{NAMESPACE}_rear_right_wheel_link/collisions")

        add_physics_material_to_prim(front_left_wheel_prim, mtl_prim)
        add_physics_material_to_prim(front_right_wheel_prim, mtl_prim)
        add_physics_material_to_prim(rear_left_wheel_prim, mtl_prim)
        add_physics_material_to_prim(rear_right_wheel_prim, mtl_prim)

    def setup_scene(self):
        world = self.get_world()
        world.get_physics_context().enable_gpu_dynamics(False)
        world.scene.add_default_ground_plane()
        self.setup_field()
        # self.setup_perspective_cam()
        self.setup_world_action_graph()
        return
   
    def setup_field(self):
        world = self.get_world()
        self.extension_path = os.path.abspath(__file__)
        self.project_root_path = os.path.abspath(os.path.join(self.extension_path, "../../../../../../.."))
        field = os.path.join(self.project_root_path, "assets/2023_field/FE-2023.usd")
        add_reference_to_stage(usd_path=field,prim_path="/World/Field")
        cone = os.path.join(self.project_root_path, "assets/2023_field/parts/cone_without_deformable_body.usd")
        cube = os.path.join(self.project_root_path, "assets/2023_field/parts/cube_without_deformable_body.usd")
        # chargestation = os.path.join(self.project_root_path, "assets/2023_field/charge_station.usd")
        # add_reference_to_stage(chargestation, "/World/ChargeStation_1")
        # add_reference_to_stage(chargestation, "/World/ChargeStation_2") 
        add_reference_to_stage(cone, "/World/Cone_1")
        add_reference_to_stage(cone, "/World/Cone_2")
        add_reference_to_stage(cone, "/World/Cone_3")
        add_reference_to_stage(cone, "/World/Cone_4")
        # add_reference_to_stage(cone, "/World/Cone_5")
        # add_reference_to_stage(cone, "/World/Cone_6")
        # add_reference_to_stage(cone, "/World/Cone_7")
        # add_reference_to_stage(cone, "/World/Cone_8")
        cone_1 = GeometryPrim("/World/Cone_1","cone_1_view",position=np.array([1.20298,-0.56861,0.0]))
        cone_2 = GeometryPrim("/World/Cone_2","cone_2_view",position=np.array([1.20298,3.08899,0.0]))
        cone_3 = GeometryPrim("/World/Cone_3","cone_3_view",position=np.array([-1.20298,-0.56861,0.0]))
        cone_4 = GeometryPrim("/World/Cone_4","cone_4_view",position=np.array([-1.20298,3.08899,0.0]))
        # chargestation_1 = GeometryPrim("/World/ChargeStation_1","cone_3_view",position=np.array([-4.20298,-0.56861,0.0]))
        # chargestation_2 = GeometryPrim("/World/ChargeStation_2","cone_4_view",position=np.array([4.20298,0.56861,0.0]))
        

        add_reference_to_stage(cube, "/World/Cube_1")
        add_reference_to_stage(cube, "/World/Cube_2")
        add_reference_to_stage(cube, "/World/Cube_3")
        add_reference_to_stage(cube, "/World/Cube_4")
        # add_reference_to_stage(cube, "/World/Cube_5")
        # add_reference_to_stage(cube, "/World/Cube_6")
        # add_reference_to_stage(cube, "/World/Cube_7")
        # add_reference_to_stage(cube, "/World/Cube_8")
        cube_1 = GeometryPrim("/World/Cube_1","cube_1_view",position=np.array([1.20298,0.65059,0.121]))
        cube_2 = GeometryPrim("/World/Cube_2","cube_2_view",position=np.array([1.20298,1.86979,0.121]))
        cube_3 = GeometryPrim("/World/Cube_3","cube_3_view",position=np.array([-1.20298,0.65059,0.121]))
        cube_4 = GeometryPrim("/World/Cube_4","cube_4_view",position=np.array([-1.20298,1.86979,0.121]))

    async def setup_post_load(self):
        self._world = self.get_world()
        # self._world.get_physics_context().enable_gpu_dynamics(True)
        self.robot_name = "Swerve"
        self.extension_path = os.path.abspath(__file__)
        self.project_root_path = os.path.abspath(os.path.join(self.extension_path, "../../../../../../.."))
        self.path_to_urdf = os.path.join(self.extension_path, "../../../../../../../..", "src/edna_description/urdf/edna.urdf")
        carb.log_info(self.path_to_urdf)

        self._robot_prim_path = self.import_robot(self.path_to_urdf)


        if self._robot_prim_path is None:
            print("Error: failed to import robot")
            return
        
        self._robot_prim = self._world.scene.add(
            Robot(prim_path=self._robot_prim_path, name=self.robot_name, position=np.array([0.0, 0.0, 0.3]))
        )
        
        self.configure_robot(self._robot_prim_path)
        return
    
    def import_robot(self, urdf_path):
        import_config = _urdf.ImportConfig()
        import_config.merge_fixed_joints = False
        import_config.fix_base = False
        import_config.make_default_prim = True
        import_config.self_collision = False
        import_config.create_physics_scene = False
        import_config.import_inertia_tensor = True
        import_config.default_drive_strength = 1047.19751
        import_config.default_position_drive_damping = 52.35988
        import_config.default_drive_type = _urdf.UrdfJointTargetType.JOINT_DRIVE_VELOCITY
        import_config.distance_scale = 1.0
        import_config.density = 0.0
        result, prim_path = omni.kit.commands.execute( "URDFParseAndImportFile", 
            urdf_path=urdf_path,
            import_config=import_config)

        if result:
            return prim_path
        return None

    
    def configure_robot(self, robot_prim_path):
        w_sides = ['left', 'right']
        l_sides = ['front', 'back']
        stage = self._world.stage
        chassis_name = f"{NAMESPACE}_swerve_chassis_link"

       
<<<<<<< HEAD
        front_left_axle = UsdPhysics.DriveAPI.Get(stage.GetPrimAtPath(f"{robot_prim_path}/{chassis_name}/front_left_axle_joint"), "angular")
        front_right_axle = UsdPhysics.DriveAPI.Get(stage.GetPrimAtPath(f"{robot_prim_path}/{chassis_name}/front_right_axle_joint"), "angular")
        rear_left_axle = UsdPhysics.DriveAPI.Get(stage.GetPrimAtPath(f"{robot_prim_path}/{chassis_name}/rear_left_axle_joint"), "angular")
        rear_right_axle = UsdPhysics.DriveAPI.Get(stage.GetPrimAtPath(f"{robot_prim_path}/{chassis_name}/rear_right_axle_joint"), "angular")
        front_left_wheel = UsdPhysics.DriveAPI.Get(stage.GetPrimAtPath(f"{robot_prim_path}/front_left_axle_link/front_left_wheel_joint"), "angular")
        front_right_wheel = UsdPhysics.DriveAPI.Get(stage.GetPrimAtPath(f"{robot_prim_path}/front_right_axle_link/front_right_wheel_joint"), "angular")
        rear_left_wheel = UsdPhysics.DriveAPI.Get(stage.GetPrimAtPath(f"{robot_prim_path}/rear_left_axle_link/rear_left_wheel_joint"), "angular")
        rear_right_wheel = UsdPhysics.DriveAPI.Get(stage.GetPrimAtPath(f"{robot_prim_path}/rear_right_axle_link/rear_right_wheel_joint"), "angular")
=======
        front_left_axle = UsdPhysics.DriveAPI.Get(stage.GetPrimAtPath(f"{robot_prim_path}/{chassis_name}/{NAMESPACE}_front_left_axle_joint"), "angular")
        front_right_axle = UsdPhysics.DriveAPI.Get(stage.GetPrimAtPath(f"{robot_prim_path}/{chassis_name}/{NAMESPACE}_front_right_axle_joint"), "angular")
        rear_left_axle = UsdPhysics.DriveAPI.Get(stage.GetPrimAtPath(f"{robot_prim_path}/{chassis_name}/{NAMESPACE}_rear_left_axle_joint"), "angular")
        rear_right_axle = UsdPhysics.DriveAPI.Get(stage.GetPrimAtPath(f"{robot_prim_path}/{chassis_name}/{NAMESPACE}_rear_right_axle_joint"), "angular")
        front_left_wheel = UsdPhysics.DriveAPI.Get(stage.GetPrimAtPath(f"{robot_prim_path}/{NAMESPACE}_front_left_axle_link/{NAMESPACE}_front_left_wheel_joint"), "angular")
        front_right_wheel = UsdPhysics.DriveAPI.Get(stage.GetPrimAtPath(f"{robot_prim_path}/{NAMESPACE}_front_right_axle_link/{NAMESPACE}_front_right_wheel_joint"), "angular")
        rear_left_wheel = UsdPhysics.DriveAPI.Get(stage.GetPrimAtPath(f"{robot_prim_path}/{NAMESPACE}_rear_left_axle_link/{NAMESPACE}_rear_left_wheel_joint"), "angular")
        rear_right_wheel = UsdPhysics.DriveAPI.Get(stage.GetPrimAtPath(f"{robot_prim_path}/{NAMESPACE}_rear_right_axle_link/{NAMESPACE}_rear_right_wheel_joint"), "angular")
>>>>>>> 27e964ce
        set_drive_params(front_left_axle, 1, 1000, 98.0)
        set_drive_params(front_right_axle, 1, 1000, 98.0)
        set_drive_params(rear_left_axle, 1, 1000, 98.0)
        set_drive_params(rear_right_axle, 1, 1000, 98.0)       
        set_drive_params(front_left_wheel, 1, 1000, 98.0)
        set_drive_params(front_right_wheel, 1, 1000, 98.0)
        set_drive_params(rear_left_wheel, 1, 1000, 98.0)
        set_drive_params(rear_right_wheel, 1, 1000, 98.0)
<<<<<<< HEAD
        # set_drive_params(base,1,1000,98.0)
        self.create_lidar(robot_prim_path)
=======
        # self.create_lidar(robot_prim_path)
>>>>>>> 27e964ce
        self.create_depth_camera(robot_prim_path)
        self.setup_camera_action_graph(robot_prim_path)
        self.setup_imu_action_graph(robot_prim_path)
        self.setup_robot_action_graph(robot_prim_path)
        self.set_friction(robot_prim_path)
        return

    def create_lidar(self, robot_prim_path):
        lidar_parent = "{}/{}_lidar_link".format(robot_prim_path, NAMESPACE)
        lidar_path = "/lidar"
        self.lidar_prim_path = lidar_parent + lidar_path
        result, prim = omni.kit.commands.execute(
            "RangeSensorCreateLidar",
            path=lidar_path,
            parent=lidar_parent,
            min_range=0.4,
            max_range=25.0,
            draw_points=False,
            draw_lines=True,
            horizontal_fov=360.0,
            vertical_fov=30.0,
            horizontal_resolution=0.4,
            vertical_resolution=4.0,
            rotation_rate=0.0,
            high_lod=False,
            yaw_offset=0.0,
            enable_semantics=False
        )
        return        
    
    def create_depth_camera(self, robot_prim_path):
<<<<<<< HEAD
        self.depth_left_camera_path = f"{robot_prim_path}/zed_left_camera_optical_frame/left_cam"
        self.depth_right_camera_path = f"{robot_prim_path}/zed_right_camera_optical_frame/right_cam"
=======
        self.depth_left_camera_path = f"{robot_prim_path}/{NAMESPACE}_zed_left_camera_optical_frame/left_cam"
        self.depth_right_camera_path = f"{robot_prim_path}/{NAMESPACE}_zed_right_camera_optical_frame/right_cam"
>>>>>>> 27e964ce
        self.left_camera = prims.create_prim(
            prim_path=self.depth_left_camera_path,
            prim_type="Camera",
            attributes={
                "focusDistance": 1,
                "focalLength": 24,
                "horizontalAperture": 20.955,
                "verticalAperture": 15.2908,
                "clippingRange": (0.1, 1000000),
                "clippingPlanes": np.array([1.0, 0.0, 1.0, 1.0]),
            },
        )

        self.right_camera = prims.create_prim(
            prim_path=self.depth_right_camera_path,
            prim_type="Camera",
            attributes={
                "focusDistance": 1,
                "focalLength": 24,
                "horizontalAperture": 20.955,
                "verticalAperture": 15.2908,
                "clippingRange": (0.1, 1000000),
                "clippingPlanes": np.array([1.0, 0.0, 1.0, 1.0]),
            },
        )
        return

    def setup_world_action_graph(self):
        og.Controller.edit(
            {"graph_path": "/globalclock", "evaluator_name": "execution"},
            {
                og.Controller.Keys.CREATE_NODES: [
                    ("OnPlaybackTick", "omni.graph.action.OnPlaybackTick"),
                    ("ReadSimTime", "omni.isaac.core_nodes.IsaacReadSimulationTime"),
                    ("Context", "omni.isaac.ros2_bridge.ROS2Context"),
                    ("PublishClock", "omni.isaac.ros2_bridge.ROS2PublishClock"),
                ],
                og.Controller.Keys.CONNECT: [
                    ("OnPlaybackTick.outputs:tick", "PublishClock.inputs:execIn"),
                    ("Context.outputs:context", "PublishClock.inputs:context"),
                    ("ReadSimTime.outputs:simulationTime", "PublishClock.inputs:timeStamp"),
                ],
            }
        )
        return
    
    def setup_camera_action_graph(self, robot_prim_path):
        camera_graph = "{}/camera_sensor_graph".format(robot_prim_path)
<<<<<<< HEAD
=======
        enable_left_cam = False
        enable_right_cam = False
>>>>>>> 27e964ce

        og.Controller.edit(
            {"graph_path": camera_graph, "evaluator_name": "execution"},
            {
                og.Controller.Keys.CREATE_NODES: [
                    ("OnPlaybackTick", "omni.graph.action.OnPlaybackTick"),
                    ("InfoType", "omni.graph.nodes.ConstantToken"),
                    
<<<<<<< HEAD
=======
                    ("LeftCamBranch", "omni.graph.action.Branch"),
>>>>>>> 27e964ce
                    ("LeftCamCreateViewport", "omni.isaac.core_nodes.IsaacCreateViewport"),
                    ("LeftCamViewProduct", "omni.isaac.core_nodes.IsaacGetViewportRenderProduct"),
                    ("LeftCamSet", "omni.isaac.core_nodes.IsaacSetCameraOnRenderProduct"),
                    ("LeftCamHelperRgb", "omni.isaac.ros2_bridge.ROS2CameraHelper"),
                    ("LeftCamHelperInfo", "omni.isaac.ros2_bridge.ROS2CameraHelper"),
                    
<<<<<<< HEAD
=======
                    ("RightCamBranch", "omni.graph.action.Branch"),
>>>>>>> 27e964ce
                    ("RightCamCreateViewport", "omni.isaac.core_nodes.IsaacCreateViewport"),
                    ("RightCamViewProduct", "omni.isaac.core_nodes.IsaacGetViewportRenderProduct"),
                    ("RightCamSet", "omni.isaac.core_nodes.IsaacSetCameraOnRenderProduct"),
                    ("RightCamHelperRgb", "omni.isaac.ros2_bridge.ROS2CameraHelper"),
                    ("RightCamHelperInfo", "omni.isaac.ros2_bridge.ROS2CameraHelper"),
                ],
                og.Controller.Keys.CONNECT: [
<<<<<<< HEAD
                    ("OnPlaybackTick.outputs:tick", "LeftCamCreateViewport.inputs:execIn"),
=======
                    ("OnPlaybackTick.outputs:tick", "LeftCamBranch.inputs:execIn"),
                    ("LeftCamBranch.outputs:execTrue", "LeftCamCreateViewport.inputs:execIn"),
>>>>>>> 27e964ce
                    ("LeftCamCreateViewport.outputs:execOut", "LeftCamViewProduct.inputs:execIn"),
                    ("LeftCamCreateViewport.outputs:viewport", "LeftCamViewProduct.inputs:viewport"),
                    ("LeftCamViewProduct.outputs:execOut", "LeftCamSet.inputs:execIn"),
                    ("LeftCamViewProduct.outputs:renderProductPath", "LeftCamSet.inputs:renderProductPath"),
                    ("LeftCamViewProduct.outputs:renderProductPath", "LeftCamHelperRgb.inputs:renderProductPath"),
                    ("LeftCamViewProduct.outputs:renderProductPath", "LeftCamHelperInfo.inputs:renderProductPath"),
                    ("LeftCamSet.outputs:execOut", "LeftCamHelperRgb.inputs:execIn"),
                    ("LeftCamSet.outputs:execOut", "LeftCamHelperInfo.inputs:execIn"),
                    ("InfoType.inputs:value", "LeftCamHelperInfo.inputs:type"),

<<<<<<< HEAD
                    ("OnPlaybackTick.outputs:tick", "RightCamCreateViewport.inputs:execIn"),
=======
                    ("OnPlaybackTick.outputs:tick", "RightCamBranch.inputs:execIn"),
                    ("RightCamBranch.outputs:execTrue", "RightCamCreateViewport.inputs:execIn"),
>>>>>>> 27e964ce
                    ("RightCamCreateViewport.outputs:execOut", "RightCamViewProduct.inputs:execIn"),
                    ("RightCamCreateViewport.outputs:viewport", "RightCamViewProduct.inputs:viewport"),
                    ("RightCamViewProduct.outputs:execOut", "RightCamSet.inputs:execIn"),
                    ("RightCamViewProduct.outputs:renderProductPath", "RightCamSet.inputs:renderProductPath"),
                    ("RightCamViewProduct.outputs:renderProductPath", "RightCamHelperRgb.inputs:renderProductPath"),
                    ("RightCamViewProduct.outputs:renderProductPath", "RightCamHelperInfo.inputs:renderProductPath"),
                    ("RightCamSet.outputs:execOut", "RightCamHelperRgb.inputs:execIn"),
                    ("RightCamSet.outputs:execOut", "RightCamHelperInfo.inputs:execIn"),
                    ("InfoType.inputs:value", "RightCamHelperInfo.inputs:type"),
                ],
                og.Controller.Keys.SET_VALUES: [
                    ("InfoType.inputs:value", "camera_info"),
<<<<<<< HEAD
                    ("LeftCamCreateViewport.inputs:name", "LeftCam"),
                    ("LeftCamHelperRgb.inputs:topicName", "left/rgb"),
                    ("LeftCamHelperRgb.inputs:frameId", "zed_left_camera_frame"),
                    ("LeftCamHelperRgb.inputs:nodeNamespace", NAMESPACE),
                    ("LeftCamHelperInfo.inputs:topicName", "left/camera_info"),
                    ("LeftCamHelperInfo.inputs:frameId", "zed_left_camera_frame"),
                    ("LeftCamHelperInfo.inputs:nodeNamespace", NAMESPACE),

                    ("RightCamCreateViewport.inputs:name", "RightCam"),
                    ("RightCamHelperRgb.inputs:topicName", "right/rgb"),
                    ("RightCamHelperRgb.inputs:frameId", "zed_right_camera_frame"),
                    ("RightCamHelperRgb.inputs:nodeNamespace", NAMESPACE),
                    ("RightCamHelperInfo.inputs:topicName", "right/camera_info"),
                    ("RightCamHelperInfo.inputs:frameId", "zed_right_camera_frame"),
                    ("RightCamHelperInfo.inputs:nodeNamespace", NAMESPACE),
=======

                    ("LeftCamBranch.inputs:condition", enable_left_cam),
                    ("LeftCamCreateViewport.inputs:name", "LeftCam"),
                    ("LeftCamHelperRgb.inputs:topicName", "left/rgb"),
                    ("LeftCamHelperRgb.inputs:frameId", "zed_left_camera_frame"),
                    ("LeftCamHelperRgb.inputs:nodeNamespace", f"/{NAMESPACE}"),
                    ("LeftCamHelperInfo.inputs:topicName", "left/camera_info"),
                    ("LeftCamHelperInfo.inputs:frameId", "zed_left_camera_frame"),
                    ("LeftCamHelperInfo.inputs:nodeNamespace", f"/{NAMESPACE}"),

                    ("RightCamBranch.inputs:condition", enable_right_cam),
                    ("RightCamCreateViewport.inputs:name", "RightCam"),
                    ("RightCamHelperRgb.inputs:topicName", "right/rgb"),
                    ("RightCamHelperRgb.inputs:frameId", "zed_right_camera_frame"),
                    ("RightCamHelperRgb.inputs:nodeNamespace", f"/{NAMESPACE}"),
                    ("RightCamHelperInfo.inputs:topicName", "right/camera_info"),
                    ("RightCamHelperInfo.inputs:frameId", "zed_right_camera_frame"),
                    ("RightCamHelperInfo.inputs:nodeNamespace", f"/{NAMESPACE}"),
>>>>>>> 27e964ce
                ],
            }
        )
        set_target_prims(primPath=f"{camera_graph}/RightCamSet", targetPrimPaths=[self.depth_right_camera_path], inputName="inputs:cameraPrim")
        set_target_prims(primPath=f"{camera_graph}/LeftCamSet", targetPrimPaths=[self.depth_left_camera_path], inputName="inputs:cameraPrim")
        return


    def setup_imu_action_graph(self, robot_prim_path):
<<<<<<< HEAD
        sensor_graph = "{}/imu_sensor_graph".format(robot_prim_path)
        swerve_link = "{}/swerve_chassis_link".format(robot_prim_path)
        lidar_link = "{}/lidar_link/lidar".format(robot_prim_path)
=======
        imu_graph = "{}/imu_sensor_graph".format(robot_prim_path)
        swerve_link = "{}/{}_swerve_chassis_link".format(robot_prim_path, NAMESPACE)
>>>>>>> 27e964ce

        og.Controller.edit(
            {"graph_path": sensor_graph, "evaluator_name": "execution"},
            {
                og.Controller.Keys.CREATE_NODES: [
                    # General Nodes
                    ("OnPlaybackTick", "omni.graph.action.OnPlaybackTick"),
                    ("SimTime", "omni.isaac.core_nodes.IsaacReadSimulationTime"),
                    ("Context", "omni.isaac.ros2_bridge.ROS2Context"),
                    # Odometry Nodes
                    ("ComputeOdometry", "omni.isaac.core_nodes.IsaacComputeOdometry"),
                    ("PublishOdometry", "omni.isaac.ros2_bridge.ROS2PublishOdometry"),
                    ("RawOdomTransform", "omni.isaac.ros2_bridge.ROS2PublishRawTransformTree"),
                    # LiDAR Nodes
                    ("ReadLidar", "omni.isaac.range_sensor.IsaacReadLidarBeams"),
                    ("PublishLidar", "omni.isaac.ros2_bridge.ROS2PublishLaserScan")

                ],
                og.Controller.Keys.SET_VALUES: [
<<<<<<< HEAD
                    ("PublishOdometry.inputs:nodeNamespace", NAMESPACE),
                    ("RawOdomTransform.inputs:nodeNamespace", NAMESPACE),
                    ("PublishLidar.inputs:nodeNamespace", NAMESPACE),
=======
                    ("PublishOdometry.inputs:nodeNamespace", f"/{NAMESPACE}"),
>>>>>>> 27e964ce
                ],
                og.Controller.Keys.CONNECT: [
                    # Odometry Connections
                    ("OnPlaybackTick.outputs:tick", "ComputeOdometry.inputs:execIn"),
                    ("OnPlaybackTick.outputs:tick", "RawOdomTransform.inputs:execIn"),
                    ("ComputeOdometry.outputs:execOut", "PublishOdometry.inputs:execIn"),
                    ("ComputeOdometry.outputs:angularVelocity", "PublishOdometry.inputs:angularVelocity"),
                    ("ComputeOdometry.outputs:linearVelocity", "PublishOdometry.inputs:linearVelocity"),
                    ("ComputeOdometry.outputs:orientation", "PublishOdometry.inputs:orientation"),
                    ("ComputeOdometry.outputs:orientation", "RawOdomTransform.inputs:rotation"),
                    ("ComputeOdometry.outputs:position", "PublishOdometry.inputs:position"),
                    ("ComputeOdometry.outputs:position", "RawOdomTransform.inputs:translation"),
                    ("Context.outputs:context", "PublishOdometry.inputs:context"),
                    ("Context.outputs:context", "RawOdomTransform.inputs:context"),
                    ("SimTime.outputs:simulationTime", "PublishOdometry.inputs:timeStamp"),
                    ("SimTime.outputs:simulationTime", "RawOdomTransform.inputs:timeStamp"),

                    # LiDAR Connections
                    ("OnPlaybackTick.outputs:tick", "ReadLidar.inputs:execIn"),
                    ("ReadLidar.outputs:execOut", "PublishLidar.inputs:execIn"),
                    ("Context.outputs:context", "PublishLidar.inputs:context"),
                    ("SimTime.outputs:simulationTime", "PublishLidar.inputs:timeStamp"),
                    
                    ("ReadLidar.outputs:azimuthRange", "PublishLidar.inputs:azimuthRange"),
                    ("ReadLidar.outputs:depthRange", "PublishLidar.inputs:depthRange"),
                    ("ReadLidar.outputs:horizontalFov", "PublishLidar.inputs:horizontalFov"),
                    ("ReadLidar.outputs:horizontalResolution", "PublishLidar.inputs:horizontalResolution"),
                    ("ReadLidar.outputs:intensitiesData", "PublishLidar.inputs:intensitiesData"),
                    ("ReadLidar.outputs:linearDepthData", "PublishLidar.inputs:linearDepthData"),
                    ("ReadLidar.outputs:numCols", "PublishLidar.inputs:numCols"),
                    ("ReadLidar.outputs:numRows", "PublishLidar.inputs:numRows"),
                    ("ReadLidar.outputs:rotationRate", "PublishLidar.inputs:rotationRate"),
                    
                    
                ],
            }
        )
        # Setup target prims for the Odometry and the Lidar
        set_target_prims(primPath=f"{sensor_graph}/ComputeOdometry", targetPrimPaths=[swerve_link], inputName="inputs:chassisPrim") 
        set_target_prims(primPath=f"{sensor_graph}/ReadLidar", targetPrimPaths=[lidar_link], inputName="inputs:lidarPrim")
        return

    def setup_robot_action_graph(self, robot_prim_path):
        robot_controller_path = f"{robot_prim_path}/ros_interface_controller"
        og.Controller.edit(
            {"graph_path": robot_controller_path, "evaluator_name": "execution"},
            {
                og.Controller.Keys.CREATE_NODES: [
                    ("OnPlaybackTick", "omni.graph.action.OnPlaybackTick"),
                    ("ReadSimTime", "omni.isaac.core_nodes.IsaacReadSimulationTime"),
                    ("Context", "omni.isaac.ros2_bridge.ROS2Context"),
                    ("PublishJointState", "omni.isaac.ros2_bridge.ROS2PublishJointState"),
                    ("SubscribeJointState", "omni.isaac.ros2_bridge.ROS2SubscribeJointState"),
                    ("articulation_controller", "omni.isaac.core_nodes.IsaacArticulationController"),
                    
                ],
                og.Controller.Keys.SET_VALUES: [
                    ("PublishJointState.inputs:topicName", "isaac_joint_states"),
                    ("SubscribeJointState.inputs:topicName", "isaac_joint_commands"),
                    ("articulation_controller.inputs:usePath", False),
                    ("SubscribeJointState.inputs:nodeNamespace", f"/{NAMESPACE}"),
                    ("PublishJointState.inputs:nodeNamespace", f"/{NAMESPACE}"),
                ],
                og.Controller.Keys.CONNECT: [
                    ("OnPlaybackTick.outputs:tick", "PublishJointState.inputs:execIn"),
                    ("OnPlaybackTick.outputs:tick", "SubscribeJointState.inputs:execIn"),
                   
                    ("OnPlaybackTick.outputs:tick", "articulation_controller.inputs:execIn"),
                    ("ReadSimTime.outputs:simulationTime", "PublishJointState.inputs:timeStamp"),
                    ("Context.outputs:context", "PublishJointState.inputs:context"),
                    ("Context.outputs:context", "SubscribeJointState.inputs:context"),
                    ("SubscribeJointState.outputs:jointNames", "articulation_controller.inputs:jointNames"),
                    ("SubscribeJointState.outputs:velocityCommand", "articulation_controller.inputs:velocityCommand"),
                    # ("SubscribeJointState.outputs:positionCommand", "articulation_controller.inputs:positionCommand"),
                ],
            }
        )

        set_target_prims(primPath=f"{robot_controller_path}/articulation_controller", targetPrimPaths=[robot_prim_path])
        set_target_prims(primPath=f"{robot_controller_path}/PublishJointState", targetPrimPaths=[robot_prim_path])
        return

    async def setup_pre_reset(self):
        return

    async def setup_post_reset(self):
        return
    
    async def setup_post_clear(self):
        return
    
    def world_cleanup(self):
        self._world.scene.remove_object(self.robot_name)
        return<|MERGE_RESOLUTION|>--- conflicted
+++ resolved
@@ -164,16 +164,6 @@
         chassis_name = f"{NAMESPACE}_swerve_chassis_link"
 
        
-<<<<<<< HEAD
-        front_left_axle = UsdPhysics.DriveAPI.Get(stage.GetPrimAtPath(f"{robot_prim_path}/{chassis_name}/front_left_axle_joint"), "angular")
-        front_right_axle = UsdPhysics.DriveAPI.Get(stage.GetPrimAtPath(f"{robot_prim_path}/{chassis_name}/front_right_axle_joint"), "angular")
-        rear_left_axle = UsdPhysics.DriveAPI.Get(stage.GetPrimAtPath(f"{robot_prim_path}/{chassis_name}/rear_left_axle_joint"), "angular")
-        rear_right_axle = UsdPhysics.DriveAPI.Get(stage.GetPrimAtPath(f"{robot_prim_path}/{chassis_name}/rear_right_axle_joint"), "angular")
-        front_left_wheel = UsdPhysics.DriveAPI.Get(stage.GetPrimAtPath(f"{robot_prim_path}/front_left_axle_link/front_left_wheel_joint"), "angular")
-        front_right_wheel = UsdPhysics.DriveAPI.Get(stage.GetPrimAtPath(f"{robot_prim_path}/front_right_axle_link/front_right_wheel_joint"), "angular")
-        rear_left_wheel = UsdPhysics.DriveAPI.Get(stage.GetPrimAtPath(f"{robot_prim_path}/rear_left_axle_link/rear_left_wheel_joint"), "angular")
-        rear_right_wheel = UsdPhysics.DriveAPI.Get(stage.GetPrimAtPath(f"{robot_prim_path}/rear_right_axle_link/rear_right_wheel_joint"), "angular")
-=======
         front_left_axle = UsdPhysics.DriveAPI.Get(stage.GetPrimAtPath(f"{robot_prim_path}/{chassis_name}/{NAMESPACE}_front_left_axle_joint"), "angular")
         front_right_axle = UsdPhysics.DriveAPI.Get(stage.GetPrimAtPath(f"{robot_prim_path}/{chassis_name}/{NAMESPACE}_front_right_axle_joint"), "angular")
         rear_left_axle = UsdPhysics.DriveAPI.Get(stage.GetPrimAtPath(f"{robot_prim_path}/{chassis_name}/{NAMESPACE}_rear_left_axle_joint"), "angular")
@@ -182,7 +172,6 @@
         front_right_wheel = UsdPhysics.DriveAPI.Get(stage.GetPrimAtPath(f"{robot_prim_path}/{NAMESPACE}_front_right_axle_link/{NAMESPACE}_front_right_wheel_joint"), "angular")
         rear_left_wheel = UsdPhysics.DriveAPI.Get(stage.GetPrimAtPath(f"{robot_prim_path}/{NAMESPACE}_rear_left_axle_link/{NAMESPACE}_rear_left_wheel_joint"), "angular")
         rear_right_wheel = UsdPhysics.DriveAPI.Get(stage.GetPrimAtPath(f"{robot_prim_path}/{NAMESPACE}_rear_right_axle_link/{NAMESPACE}_rear_right_wheel_joint"), "angular")
->>>>>>> 27e964ce
         set_drive_params(front_left_axle, 1, 1000, 98.0)
         set_drive_params(front_right_axle, 1, 1000, 98.0)
         set_drive_params(rear_left_axle, 1, 1000, 98.0)
@@ -191,12 +180,8 @@
         set_drive_params(front_right_wheel, 1, 1000, 98.0)
         set_drive_params(rear_left_wheel, 1, 1000, 98.0)
         set_drive_params(rear_right_wheel, 1, 1000, 98.0)
-<<<<<<< HEAD
         # set_drive_params(base,1,1000,98.0)
         self.create_lidar(robot_prim_path)
-=======
-        # self.create_lidar(robot_prim_path)
->>>>>>> 27e964ce
         self.create_depth_camera(robot_prim_path)
         self.setup_camera_action_graph(robot_prim_path)
         self.setup_imu_action_graph(robot_prim_path)
@@ -228,13 +213,8 @@
         return        
     
     def create_depth_camera(self, robot_prim_path):
-<<<<<<< HEAD
-        self.depth_left_camera_path = f"{robot_prim_path}/zed_left_camera_optical_frame/left_cam"
-        self.depth_right_camera_path = f"{robot_prim_path}/zed_right_camera_optical_frame/right_cam"
-=======
         self.depth_left_camera_path = f"{robot_prim_path}/{NAMESPACE}_zed_left_camera_optical_frame/left_cam"
         self.depth_right_camera_path = f"{robot_prim_path}/{NAMESPACE}_zed_right_camera_optical_frame/right_cam"
->>>>>>> 27e964ce
         self.left_camera = prims.create_prim(
             prim_path=self.depth_left_camera_path,
             prim_type="Camera",
@@ -248,6 +228,7 @@
             },
         )
 
+
         self.right_camera = prims.create_prim(
             prim_path=self.depth_right_camera_path,
             prim_type="Camera",
@@ -283,11 +264,8 @@
     
     def setup_camera_action_graph(self, robot_prim_path):
         camera_graph = "{}/camera_sensor_graph".format(robot_prim_path)
-<<<<<<< HEAD
-=======
         enable_left_cam = False
         enable_right_cam = False
->>>>>>> 27e964ce
 
         og.Controller.edit(
             {"graph_path": camera_graph, "evaluator_name": "execution"},
@@ -296,20 +274,14 @@
                     ("OnPlaybackTick", "omni.graph.action.OnPlaybackTick"),
                     ("InfoType", "omni.graph.nodes.ConstantToken"),
                     
-<<<<<<< HEAD
-=======
                     ("LeftCamBranch", "omni.graph.action.Branch"),
->>>>>>> 27e964ce
                     ("LeftCamCreateViewport", "omni.isaac.core_nodes.IsaacCreateViewport"),
                     ("LeftCamViewProduct", "omni.isaac.core_nodes.IsaacGetViewportRenderProduct"),
                     ("LeftCamSet", "omni.isaac.core_nodes.IsaacSetCameraOnRenderProduct"),
                     ("LeftCamHelperRgb", "omni.isaac.ros2_bridge.ROS2CameraHelper"),
                     ("LeftCamHelperInfo", "omni.isaac.ros2_bridge.ROS2CameraHelper"),
                     
-<<<<<<< HEAD
-=======
                     ("RightCamBranch", "omni.graph.action.Branch"),
->>>>>>> 27e964ce
                     ("RightCamCreateViewport", "omni.isaac.core_nodes.IsaacCreateViewport"),
                     ("RightCamViewProduct", "omni.isaac.core_nodes.IsaacGetViewportRenderProduct"),
                     ("RightCamSet", "omni.isaac.core_nodes.IsaacSetCameraOnRenderProduct"),
@@ -317,12 +289,8 @@
                     ("RightCamHelperInfo", "omni.isaac.ros2_bridge.ROS2CameraHelper"),
                 ],
                 og.Controller.Keys.CONNECT: [
-<<<<<<< HEAD
-                    ("OnPlaybackTick.outputs:tick", "LeftCamCreateViewport.inputs:execIn"),
-=======
                     ("OnPlaybackTick.outputs:tick", "LeftCamBranch.inputs:execIn"),
                     ("LeftCamBranch.outputs:execTrue", "LeftCamCreateViewport.inputs:execIn"),
->>>>>>> 27e964ce
                     ("LeftCamCreateViewport.outputs:execOut", "LeftCamViewProduct.inputs:execIn"),
                     ("LeftCamCreateViewport.outputs:viewport", "LeftCamViewProduct.inputs:viewport"),
                     ("LeftCamViewProduct.outputs:execOut", "LeftCamSet.inputs:execIn"),
@@ -333,12 +301,8 @@
                     ("LeftCamSet.outputs:execOut", "LeftCamHelperInfo.inputs:execIn"),
                     ("InfoType.inputs:value", "LeftCamHelperInfo.inputs:type"),
 
-<<<<<<< HEAD
-                    ("OnPlaybackTick.outputs:tick", "RightCamCreateViewport.inputs:execIn"),
-=======
                     ("OnPlaybackTick.outputs:tick", "RightCamBranch.inputs:execIn"),
                     ("RightCamBranch.outputs:execTrue", "RightCamCreateViewport.inputs:execIn"),
->>>>>>> 27e964ce
                     ("RightCamCreateViewport.outputs:execOut", "RightCamViewProduct.inputs:execIn"),
                     ("RightCamCreateViewport.outputs:viewport", "RightCamViewProduct.inputs:viewport"),
                     ("RightCamViewProduct.outputs:execOut", "RightCamSet.inputs:execIn"),
@@ -351,23 +315,6 @@
                 ],
                 og.Controller.Keys.SET_VALUES: [
                     ("InfoType.inputs:value", "camera_info"),
-<<<<<<< HEAD
-                    ("LeftCamCreateViewport.inputs:name", "LeftCam"),
-                    ("LeftCamHelperRgb.inputs:topicName", "left/rgb"),
-                    ("LeftCamHelperRgb.inputs:frameId", "zed_left_camera_frame"),
-                    ("LeftCamHelperRgb.inputs:nodeNamespace", NAMESPACE),
-                    ("LeftCamHelperInfo.inputs:topicName", "left/camera_info"),
-                    ("LeftCamHelperInfo.inputs:frameId", "zed_left_camera_frame"),
-                    ("LeftCamHelperInfo.inputs:nodeNamespace", NAMESPACE),
-
-                    ("RightCamCreateViewport.inputs:name", "RightCam"),
-                    ("RightCamHelperRgb.inputs:topicName", "right/rgb"),
-                    ("RightCamHelperRgb.inputs:frameId", "zed_right_camera_frame"),
-                    ("RightCamHelperRgb.inputs:nodeNamespace", NAMESPACE),
-                    ("RightCamHelperInfo.inputs:topicName", "right/camera_info"),
-                    ("RightCamHelperInfo.inputs:frameId", "zed_right_camera_frame"),
-                    ("RightCamHelperInfo.inputs:nodeNamespace", NAMESPACE),
-=======
 
                     ("LeftCamBranch.inputs:condition", enable_left_cam),
                     ("LeftCamCreateViewport.inputs:name", "LeftCam"),
@@ -386,7 +333,6 @@
                     ("RightCamHelperInfo.inputs:topicName", "right/camera_info"),
                     ("RightCamHelperInfo.inputs:frameId", "zed_right_camera_frame"),
                     ("RightCamHelperInfo.inputs:nodeNamespace", f"/{NAMESPACE}"),
->>>>>>> 27e964ce
                 ],
             }
         )
@@ -396,14 +342,9 @@
 
 
     def setup_imu_action_graph(self, robot_prim_path):
-<<<<<<< HEAD
         sensor_graph = "{}/imu_sensor_graph".format(robot_prim_path)
-        swerve_link = "{}/swerve_chassis_link".format(robot_prim_path)
+        swerve_link = "{}/{}_swerve_chassis_link".format(robot_prim_path, NAMESPACE)
         lidar_link = "{}/lidar_link/lidar".format(robot_prim_path)
-=======
-        imu_graph = "{}/imu_sensor_graph".format(robot_prim_path)
-        swerve_link = "{}/{}_swerve_chassis_link".format(robot_prim_path, NAMESPACE)
->>>>>>> 27e964ce
 
         og.Controller.edit(
             {"graph_path": sensor_graph, "evaluator_name": "execution"},
@@ -423,13 +364,8 @@
 
                 ],
                 og.Controller.Keys.SET_VALUES: [
-<<<<<<< HEAD
-                    ("PublishOdometry.inputs:nodeNamespace", NAMESPACE),
-                    ("RawOdomTransform.inputs:nodeNamespace", NAMESPACE),
+                    ("PublishOdometry.inputs:nodeNamespace", f"/{NAMESPACE}"),
                     ("PublishLidar.inputs:nodeNamespace", NAMESPACE),
-=======
-                    ("PublishOdometry.inputs:nodeNamespace", f"/{NAMESPACE}"),
->>>>>>> 27e964ce
                 ],
                 og.Controller.Keys.CONNECT: [
                     # Odometry Connections
