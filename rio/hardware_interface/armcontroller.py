import wpilib
import wpilib.simulation
import ctre
import ctre.sensors
import time
import logging

NAMESPACE = 'real'
CMD_TIMEOUT_SECONDS = 1
WHEEL_TIMEOUT_MILLISECONDS = 30 # 0 means do not use the timeout
TICKS_PER_REVOLUTION = 2048.0
TOTAL_ELEVATOR_REVOLUTIONS = 140 # UNKNOWN
TOTAL_GRIPPER_REVOLUTIONS = 2   # UNKNOWN

SCALING_FACTOR_FIX = 10000

# Port Numbers for all of the Solenoids and other connected things
# The numbers below will **need** to be changed to fit the robot wiring
PORTS = {
    # Modules
    'HUB': 18,
    # Pistons
    'ARM_ROLLER_BAR': [14, 15],
    'TOP_GRIPPER_SLIDER': [10, 11],
    'TOP_GRIPPER': [13, 12],
    'BOTTOM_GRIPPER': [8, 9],
    # Wheels
    'ELEVATOR': 13,
    'BOTTOM_GRIPPER_LIFT': 14
}

ELEVATOR_CONFIG = {
    'SLOT': 2,
    'MAX_SPEED': 15000,             # Ticks/100ms 
    'TARGET_ACCELERATION': 6000,    # Ticks/100ms
    "kP": 0.2,
    "kI": 0.0,
    "kD": 0.1,
    "kF": 0.2,
}

JOINT_LIST = [
    'arm_roller_bar_joint',
    'top_slider_joint',
    'top_gripper_left_arm_joint',
    'bottom_gripper_left_arm_joint',
    'elevator_center_joint',
    'bottom_intake_joint',
]

def getJointList():
    return JOINT_LIST

class ArmController():
    def __init__(self, use_mocks):
        self.last_cmds_time = time.time()
        self.last_cmds = { "name" : getJointList(), "position": [0.0]*len(getJointList()), "velocity": [0.0]*len(getJointList()) }
        self.use_mocks = use_mocks
        self.warn_timeout = True
        self.hub = wpilib.PneumaticHub(PORTS['HUB'])
        self.compressor = self.hub.makeCompressor()

        # Even though these two are technically two pistons, we're only using one solenoid to handle both
        self.arm_roller_bar = Piston(self.hub, PORTS['ARM_ROLLER_BAR']) 
        self.top_gripper_slider = Piston(self.hub, PORTS['TOP_GRIPPER_SLIDER'])
        self.top_gripper = Piston(self.hub, PORTS['TOP_GRIPPER'])
        self.bottom_gripper = Piston(self.hub, PORTS['BOTTOM_GRIPPER'])
        self.elevator = ElevatorWheel(PORTS['ELEVATOR'])
        self.bottom_gripper_lift = IntakeWheel(PORTS['BOTTOM_GRIPPER_LIFT'])

        self.JOINT_MAP : dict[str, Piston | ElevatorWheel] = {
            # Pneumatics
            'arm_roller_bar_joint': self.arm_roller_bar,
            'top_slider_joint': self.top_gripper_slider,
            'top_gripper_left_arm_joint': self.top_gripper,
            'bottom_gripper_left_arm_joint': self.bottom_gripper,
            # Wheels
            'elevator_center_joint': self.elevator,
            'bottom_intake_joint': self.bottom_gripper_lift
        }

    def getEncoderData(self):
        names = [""]*6
        positions = [0]*6
        velocities = [0]*6

        if self.use_mocks:
            if self.last_cmds:
                return self.last_cmds

        # Iterate over the JOINT_MAP and run the get() function for each of them
        for index, joint_name in enumerate(self.JOINT_MAP.keys()):
            names[index] = joint_name
            positions[index] = int(self.JOINT_MAP[joint_name].getPosition() * SCALING_FACTOR_FIX)
            velocities[index] = int(self.JOINT_MAP[joint_name].getVelocity() * SCALING_FACTOR_FIX)
        return { "name" : names, "position": positions, "velocity": velocities}

    # TODO: Add this later!!!
    def stop(self): 0

    def sendCommands(self, commands):
        if commands:
            self.last_cmds_time = time.time()
            self.warn_timeout = True
            for i in range(len(commands["name"])):
                self.JOINT_MAP[commands["name"][i]].setPosition(commands['position'][i])
        
        elif (time.time() - self.last_cmds_time > CMD_TIMEOUT_SECONDS):
            self.stop()
            if self.warn_timeout:
                logging.warning(f"Didn't recieve any commands for {CMD_TIMEOUT_SECONDS} second(s). Halting...")
                self.warn_timeout = False

class Piston():

    def __init__(self, hub : wpilib.PneumaticHub, ports : list[int]):
        self.solenoid = hub.makeDoubleSolenoid(ports[0], ports[1])

    def getPosition(self) -> int:
        return 1 if self.solenoid.get().value == wpilib.DoubleSolenoid.Value.kForward else 0
    
    # The Solenoids don't have a velocity value, so we set it to zero here
    def getVelocity(self) -> int: return 0

    def setPosition(self, position : int):
        self.solenoid.set(wpilib.DoubleSolenoid.Value.kReverse if position == 0 else wpilib.DoubleSolenoid.Value.kForward)


class TalonWheel(ctre.TalonFX):

    def __init__(self, port : int, totalRevolutions : int):
        super().__init__(port)
        self.configSelectedFeedbackSensor(ctre.TalonFXFeedbackDevice.IntegratedSensor, 0, WHEEL_TIMEOUT_MILLISECONDS)
        self.setSensorPhase(False)
        self.setInverted(False)

        

        self.configIntegratedSensorInitializationStrategy(ctre.sensors.SensorInitializationStrategy.BootToZero)
        self.totalRevolutions = totalRevolutions

        self.configFactoryDefault(WHEEL_TIMEOUT_MILLISECONDS)

        # Voltage
        self.configVoltageCompSaturation(12, WHEEL_TIMEOUT_MILLISECONDS)
        self.enableVoltageCompensation(True)
        
        # Sensors and frame
        self.configSelectedFeedbackSensor(ctre.TalonFXFeedbackDevice.IntegratedSensor, 0, WHEEL_TIMEOUT_MILLISECONDS)
        self.configIntegratedSensorInitializationStrategy(ctre.sensors.SensorInitializationStrategy.BootToZero)
        self.setStatusFramePeriod(ctre.StatusFrameEnhanced.Status_13_Base_PIDF0, 10, WHEEL_TIMEOUT_MILLISECONDS)
        self.setStatusFramePeriod(ctre.StatusFrameEnhanced.Status_10_MotionMagic, 10, WHEEL_TIMEOUT_MILLISECONDS)
        
        # Nominal and Peak
        self.configNominalOutputForward(0, WHEEL_TIMEOUT_MILLISECONDS)
        self.configNominalOutputReverse(0, WHEEL_TIMEOUT_MILLISECONDS)
        self.configPeakOutputForward(1, WHEEL_TIMEOUT_MILLISECONDS)
        self.configPeakOutputReverse(-1, WHEEL_TIMEOUT_MILLISECONDS)
    
    def getPosition(self) -> float:
        return (self.getSelectedSensorPosition() / (TICKS_PER_REVOLUTION * self.totalRevolutions))
    
    def getVelocity(self) -> float:
        return (self.getSelectedSensorVelocity() * 10) / (TICKS_PER_REVOLUTION * self.totalRevolutions)
    
    def setPosition(self, position : float): # Position should be between 0.0 and 1.0
        if wpilib.RobotBase.isSimulation():
            self.setSelectedSensorPosition(position * TICKS_PER_REVOLUTION * self.totalRevolutions)
        else:
            self.set(ctre.TalonFXControlMode.Position, position * (TICKS_PER_REVOLUTION * self.totalRevolutions))


class IntakeWheel():
    def __init__(self, port : int):
        return
        super().__init__(port, TOTAL_GRIPPER_REVOLUTIONS)

        self.setSensorPhase(False)
        self.setInverted(False)

        self.selectProfileSlot(ELEVATOR_CONFIG['SLOT'], 0)
        self.config_kP(ELEVATOR_CONFIG['SLOT'], ELEVATOR_CONFIG['kP'], WHEEL_TIMEOUT_MILLISECONDS)
        self.config_kI(ELEVATOR_CONFIG['SLOT'], ELEVATOR_CONFIG['kI'], WHEEL_TIMEOUT_MILLISECONDS)
        self.config_kD(ELEVATOR_CONFIG['SLOT'], ELEVATOR_CONFIG['kD'], WHEEL_TIMEOUT_MILLISECONDS)
        self.config_kD(ELEVATOR_CONFIG['SLOT'], ELEVATOR_CONFIG['kF'], WHEEL_TIMEOUT_MILLISECONDS)

        self.configMotionCruiseVelocity(ELEVATOR_CONFIG['MAX_SPEED'], WHEEL_TIMEOUT_MILLISECONDS) # Sets the maximum speed of motion magic (ticks/100ms)
        self.configMotionAcceleration(ELEVATOR_CONFIG['MAX_SPEED'], WHEEL_TIMEOUT_MILLISECONDS) # Sets the maximum acceleration of motion magic (ticks/100ms)

    
    def getPosition(self) -> float:
        return 0.0
    
    def getVelocity(self) -> float:
        return 0.0
    
    def setPosition(self, position : float): # Position should be between 0.0 and 1.0
        return


class ElevatorWheel(TalonWheel):
    def __init__(self, port : int):
        super().__init__(port, TOTAL_ELEVATOR_REVOLUTIONS)

<<<<<<< HEAD
        self.setStatusFramePeriod(ctre.StatusFrameEnhanced.Status_13_Base_PIDF0, 10, WHEEL_TIMEOUT_MILLISECONDS)
        self.setStatusFramePeriod(ctre.StatusFrameEnhanced.Status_10_MotionMagic, 10, WHEEL_TIMEOUT_MILLISECONDS)
        self.configNominalOutputForward(0, WHEEL_TIMEOUT_MILLISECONDS)
        self.configNominalOutputReverse(0, WHEEL_TIMEOUT_MILLISECONDS)
        self.configPeakOutputForward(1, WHEEL_TIMEOUT_MILLISECONDS)
        self.configPeakOutputReverse(-1, WHEEL_TIMEOUT_MILLISECONDS)
=======
        self.setSensorPhase(False)
        self.setInverted(False)

>>>>>>> 4ae4afc8
        self.selectProfileSlot(ELEVATOR_CONFIG['SLOT'], 0)
        self.config_kP(ELEVATOR_CONFIG['SLOT'], ELEVATOR_CONFIG['kP'], WHEEL_TIMEOUT_MILLISECONDS)
        self.config_kI(ELEVATOR_CONFIG['SLOT'], ELEVATOR_CONFIG['kI'], WHEEL_TIMEOUT_MILLISECONDS)
        self.config_kD(ELEVATOR_CONFIG['SLOT'], ELEVATOR_CONFIG['kD'], WHEEL_TIMEOUT_MILLISECONDS)
        self.config_kD(ELEVATOR_CONFIG['SLOT'], ELEVATOR_CONFIG['kF'], WHEEL_TIMEOUT_MILLISECONDS)

        self.configMotionCruiseVelocity(ELEVATOR_CONFIG['MAX_SPEED'], WHEEL_TIMEOUT_MILLISECONDS) # Sets the maximum speed of motion magic (ticks/100ms)
        self.configMotionAcceleration(ELEVATOR_CONFIG['MAX_SPEED'], WHEEL_TIMEOUT_MILLISECONDS) # Sets the maximum acceleration of motion magic (ticks/100ms)
    
    def getPosition(self) -> float:
        if self.isRevLimitSwitchClosed():
            self.setSelectedSensorPosition(0)
        return super().getPosition() * 2
    
    def getVelocity(self) -> float:
        return super().getVelocity() * 2


    def setPosition(self, position : float): # Position should be between 0.0 and 2.0
        # print(f"Setting elevator position to {position} (converted to {(position / 2) * (TICKS_PER_REVOLUTION * TOTAL_ELEVATOR_REVOLUTIONS)})")
        if wpilib.RobotBase.isSimulation():
            self.setSelectedSensorPosition((position / 2) * (TICKS_PER_REVOLUTION * TOTAL_ELEVATOR_REVOLUTIONS))
        else:
            self.set(ctre.TalonFXControlMode.MotionMagic, (position / 2) * (TICKS_PER_REVOLUTION * TOTAL_ELEVATOR_REVOLUTIONS))<|MERGE_RESOLUTION|>--- conflicted
+++ resolved
@@ -202,18 +202,15 @@
     def __init__(self, port : int):
         super().__init__(port, TOTAL_ELEVATOR_REVOLUTIONS)
 
-<<<<<<< HEAD
         self.setStatusFramePeriod(ctre.StatusFrameEnhanced.Status_13_Base_PIDF0, 10, WHEEL_TIMEOUT_MILLISECONDS)
         self.setStatusFramePeriod(ctre.StatusFrameEnhanced.Status_10_MotionMagic, 10, WHEEL_TIMEOUT_MILLISECONDS)
         self.configNominalOutputForward(0, WHEEL_TIMEOUT_MILLISECONDS)
         self.configNominalOutputReverse(0, WHEEL_TIMEOUT_MILLISECONDS)
         self.configPeakOutputForward(1, WHEEL_TIMEOUT_MILLISECONDS)
         self.configPeakOutputReverse(-1, WHEEL_TIMEOUT_MILLISECONDS)
-=======
         self.setSensorPhase(False)
         self.setInverted(False)
 
->>>>>>> 4ae4afc8
         self.selectProfileSlot(ELEVATOR_CONFIG['SLOT'], 0)
         self.config_kP(ELEVATOR_CONFIG['SLOT'], ELEVATOR_CONFIG['kP'], WHEEL_TIMEOUT_MILLISECONDS)
         self.config_kI(ELEVATOR_CONFIG['SLOT'], ELEVATOR_CONFIG['kI'], WHEEL_TIMEOUT_MILLISECONDS)
