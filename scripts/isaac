#!/usr/bin/bash
IMAGE_NAME="ghcr.io/roboeagles4828/isaac-sim:2022.2.0"
CONTAINTER_NAME="isaac-sim"
DEFAULT_CMD="/isaac-sim/isaac-sim.sh --allow-root"
CMD=${@:-$DEFAULT_CMD}

# Get driver config
SCRIPT_DIR=$( dirname "${BASH_SOURCE[0]}")
source $SCRIPT_DIR/config/nvidia_driver_config

if [[ "$1" == "stop" ]]; then
    docker stop $CONTAINTER_NAME > /dev/null 2>&1
    exit 0
fi

if [[ "$1" == "rm" ]]; then
    docker stop $CONTAINTER_NAME > /dev/null 2>&1
    docker rm $CONTAINTER_NAME > /dev/null 2>&1
    exit 0
fi

launch_isaac() {
    extension_name="omni.isaac.swerve_bot"
    docker run -d -t \
    --name $CONTAINTER_NAME \
    --entrypoint "" \
    --gpus all \
    --network=host -P \
    --privileged \
    -e "ACCEPT_EULA=Y" \
    -e "OMNI_USER=$OMNI_USER" \
    -e "OMNI_PASS=$OMNI_PASS" \
    -e "OMNI_SERVER=$OMNI_SERVER" \
    -e "NVIDIA_VISIBLE_DEVICES=$NVIDIA_VISIBLE_DEVICES" \
    -e "NVIDIA_DRIVER_CAPABILITIES=$NVIDIA_DRIVER_CAPABILITIES" \
<<<<<<< HEAD
=======
    -e "XAUTHORITY=$XAUTHORITY" \
>>>>>>> f73dcf8d
    -e "DISPLAY=$DISPLAY" \
    -e "ROS_NAMESPACE=$ROS_NAMESPACE" \
    -e "FASTRTPS_DEFAULT_PROFILES_FILE=/isaac-sim/ros2_workspace/fastdds.xml" \
    -v /var/run/docker.sock:/var/run/docker.sock:rw \
    -v /tmp/.X11-unix:/tmp/.X11-unix:rw \
    -v /tmp/.docker.xauth:/tmp/.docker.xauth:rw \
    -v ${nvidia_layers}:/etc/vulkan/implicit_layer.d/nvidia_layers.json \
    -v ${nvidia_icd}:/etc/vulkan/icd.d/nvidia_icd.json \
    -v ${_10_nvidia}:/usr/share/glvnd/egl_vendor.d/10_nvidia.json \
    -v ${WORKSPACE_LOCAL_PATH}/scripts/config/omniverse.toml:/root/.nvidia-omniverse/config/omniverse.toml:rw \
    -v ${WORKSPACE_LOCAL_PATH}/:/root/edna/:rw \
    -v ${ISAAC_LOCAL_STORAGE}/cache/kit:/isaac-sim/kit/cache/Kit:rw \
    -v ${ISAAC_LOCAL_STORAGE}/cache/ov:/root/.cache/ov:rw \
    -v ${ISAAC_LOCAL_STORAGE}/cache/pip:/root/.cache/pip:rw \
    -v ${ISAAC_LOCAL_STORAGE}/cache/glcache:/root/.cache/nvidia/GLCache:rw \
    -v ${ISAAC_LOCAL_STORAGE}/cache/computecache:/root/.nv/ComputeCache:rw \
    -v ${ISAAC_LOCAL_STORAGE}/logs:/root/.nvidia-omniverse/logs:rw \
    -v ${ISAAC_LOCAL_STORAGE}/config:/root/.nvidia-omniverse/config:rw \
    -v ${ISAAC_LOCAL_STORAGE}/data:/root/.local/share/ov/data:rw \
    -v ${ISAAC_LOCAL_STORAGE}/documents:/root/Documents:rw \
    $IMAGE_NAME sleep infinity
}

# Check if an isaac container already exists
if [ $( docker ps -a | grep $CONTAINTER_NAME | wc -l ) -gt 0 ]; then
    status=$( docker container inspect -f '{{.State.Running}}' $CONTAINTER_NAME )
    if [[ "$status" == "false" ]]; then
        docker start $CONTAINTER_NAME > /dev/null 2>&1
    fi
    docker exec -it $CONTAINTER_NAME $CMD
else
    echo "Isaac container does not exist, creating...."
    launch_isaac
    docker exec -it $CONTAINTER_NAME $CMD
fi

# echo "Stopping isaac..."
# docker stop $CONTAINTER_NAME > /dev/null 2>&1 &<|MERGE_RESOLUTION|>--- conflicted
+++ resolved
@@ -33,10 +33,7 @@
     -e "OMNI_SERVER=$OMNI_SERVER" \
     -e "NVIDIA_VISIBLE_DEVICES=$NVIDIA_VISIBLE_DEVICES" \
     -e "NVIDIA_DRIVER_CAPABILITIES=$NVIDIA_DRIVER_CAPABILITIES" \
-<<<<<<< HEAD
-=======
     -e "XAUTHORITY=$XAUTHORITY" \
->>>>>>> f73dcf8d
     -e "DISPLAY=$DISPLAY" \
     -e "ROS_NAMESPACE=$ROS_NAMESPACE" \
     -e "FASTRTPS_DEFAULT_PROFILES_FILE=/isaac-sim/ros2_workspace/fastdds.xml" \
